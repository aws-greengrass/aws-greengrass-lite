--- conflicted
+++ resolved
@@ -4,13 +4,7 @@
 RUN apt-get update \
   && apt-get -y install --no-install-recommends \
     systemd systemd-sysv ca-certificates sudo nano bash-completion \
-<<<<<<< HEAD
     build-essential pkg-config cmake git curl file \
-  && apt-get clean
-RUN apt-get -y install --no-install-recommends \
-=======
-    build-essential pkg-config cmake git curl \
->>>>>>> 5323ba54
     libssl-dev libcurl4-openssl-dev libsqlite3-dev libyaml-dev \
     libsystemd-dev liburiparser-dev uuid-dev libevent-dev libzip-dev \
   && apt-get clean
