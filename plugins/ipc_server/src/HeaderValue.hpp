#pragma once

#include <containers.hpp>
#include <span.hpp>

#include <chrono>
#include <ios>
#include <iostream>
#include <optional>
#include <shared_device_sdk.hpp>
#include <string_view>
#include <type_traits>
#include <variant>

#include <cstdint>
#include <cstring>

namespace Headervaluetypes {
    using timestamp = std::chrono::duration<uint64_t, std::milli>;
    using bytebuffer = util::Span<uint8_t, uint16_t>;
    using stringbuffer = util::Span<char, uint16_t>;
} // namespace Headervaluetypes

using HeaderValue = std::variant<
    bool,
    uint8_t,
    int16_t,
    int32_t,
    int64_t,
    Headervaluetypes::bytebuffer,
    Headervaluetypes::stringbuffer,
    Headervaluetypes::timestamp,
    aws_uuid>;

template<typename T>
constexpr bool is_variable_length_value = std::is_same_v<T, Headervaluetypes::bytebuffer>
                                          || std::is_same_v<T, Headervaluetypes::stringbuffer>;

template<typename To, size_t N>
// NOLINTNEXTLINE(*-c-arrays)
To from_network_bytes(const uint8_t (&buffer)[N]) noexcept {
    static_assert(N >= sizeof(To));
    static_assert(std::is_trivially_default_constructible_v<To>);
    static_assert(std::is_trivially_copy_assignable_v<To>);

    To to{};
    if(aws_is_big_endian()) {
        std::memcpy(&to, std::data(buffer), sizeof(To));
        return to;
    } else {
        // convert from network byte order
        auto bufferBytes = util::Span{std::data(buffer), sizeof(To)};
        auto toBytes = util::as_writeable_bytes(util::Span{&to, 1});
        std::reverse_copy(bufferBytes.begin(), bufferBytes.end(), toBytes.begin());
    }
    return to;
}

template<size_t N, typename From>
// NOLINTNEXTLINE(*-c-arrays)
void to_network_bytes(uint8_t (&buffer)[N], const From &from) noexcept {
    static_assert(N >= sizeof(From));
    static_assert(std::is_trivially_copy_assignable_v<From>);
    if(aws_is_big_endian()) {
        std::memcpy(std::data(buffer), &from, sizeof(From));
    } else {
        // convert to network byte order
        auto fromBytes = util::as_bytes(util::Span{&from, 1});
        std::reverse_copy(fromBytes.begin(), fromBytes.end(), std::begin(buffer));
    }
}

inline aws_event_stream_header_value_type getType(const HeaderValue &variant) noexcept {
    return std::visit(
        [](auto &&value) -> aws_event_stream_header_value_type {
            using T = std::decay_t<decltype(value)>;
            if constexpr(std::is_same_v<bool, T>) {
                return value ? AWS_EVENT_STREAM_HEADER_BOOL_TRUE
                             : AWS_EVENT_STREAM_HEADER_BOOL_FALSE;
            } else if constexpr(std::is_same_v<uint8_t, T>) {
                return AWS_EVENT_STREAM_HEADER_BYTE;
            } else if constexpr(std::is_same_v<int16_t, T>) {
                return AWS_EVENT_STREAM_HEADER_INT16;
            } else if constexpr(std::is_same_v<int32_t, T>) {
                return AWS_EVENT_STREAM_HEADER_INT32;
            } else if constexpr(std::is_same_v<int64_t, T>) {
                return AWS_EVENT_STREAM_HEADER_INT64;
            } else if constexpr(std::is_same_v<Headervaluetypes::bytebuffer, T>) {
                return AWS_EVENT_STREAM_HEADER_BYTE_BUF;
            } else if constexpr(std::is_same_v<Headervaluetypes::stringbuffer, T>) {
                return AWS_EVENT_STREAM_HEADER_STRING;
            } else if constexpr(std::is_same_v<Headervaluetypes::timestamp, T>) {
                return AWS_EVENT_STREAM_HEADER_TIMESTAMP;
            } else if constexpr(std::is_same_v<aws_uuid, T>) {
                return AWS_EVENT_STREAM_HEADER_UUID;
            } else {
                static_assert(util::traits::always_false_v<T>, "Please implement");
            }
        },
        variant);
}

template<typename T>
std::enable_if_t<std::is_constructible_v<HeaderValue, T>, aws_event_stream_header_value_pair>
makeHeader(std::string_view name, const T &val) noexcept {
    aws_event_stream_header_value_pair args{};

    args.header_name_len = name.copy(std::data(args.header_name), std::size(args.header_name));

    if constexpr(is_variable_length_value<T>) {
        // NOLINTNEXTLINE(*-reinterpret-cast, *-union-access)
        args.header_value.variable_len_val = reinterpret_cast<uint8_t *>(std::data(val));
        args.header_value_len = std::size(val);
    } else { // static-sized types
        // NOLINTNEXTLINE(*-union-access)
        to_network_bytes(args.header_value.static_val, val);
        args.header_value_len = sizeof(val);
    }

    args.header_value_type = getType(val);

    return args;
}

// NOLINTBEGIN(*-union-access)
inline std::optional<HeaderValue> getValue(
    const aws_event_stream_header_value_pair &header) noexcept {
    switch(header.header_value_type) {
        case AWS_EVENT_STREAM_HEADER_BOOL_TRUE:
            return true;
        case AWS_EVENT_STREAM_HEADER_BOOL_FALSE:
            return false;
        case AWS_EVENT_STREAM_HEADER_BYTE:
            return from_network_bytes<uint8_t>(header.header_value.static_val);
        case AWS_EVENT_STREAM_HEADER_INT16:
            return from_network_bytes<int16_t>(header.header_value.static_val);
        case AWS_EVENT_STREAM_HEADER_INT32:
            return from_network_bytes<int32_t>(header.header_value.static_val);
        case AWS_EVENT_STREAM_HEADER_INT64:
            return from_network_bytes<int64_t>(header.header_value.static_val);
        case AWS_EVENT_STREAM_HEADER_BYTE_BUF:
            return util::Span{header.header_value.variable_len_val, header.header_value_len};
        case AWS_EVENT_STREAM_HEADER_STRING:
            return util::as_writeable_bytes(
                util::Span{header.header_value.variable_len_val, header.header_value_len});
        case AWS_EVENT_STREAM_HEADER_TIMESTAMP:
            return Headervaluetypes::timestamp{
                from_network_bytes<uint64_t>(header.header_value.static_val)};
        case AWS_EVENT_STREAM_HEADER_UUID: {
            return from_network_bytes<aws_uuid>(header.header_value.static_val);
        }
        default:
            return std::nullopt;
    }
}

// NOLINTEND(*-union-access)
inline auto parseHeader(const aws_event_stream_header_value_pair &pair) {
    return std::make_pair(
        std::string_view{std::data(pair.header_name), pair.header_name_len}, getValue(pair));
}

//
// Operator Overloads
//
inline std::ostream &operator<<(std::ostream &os, HeaderValue v) {
    return std::visit(
        [&os](auto &&val) -> std::ostream & {
            using T = std::decay_t<decltype(val)>;
            if constexpr(std::is_arithmetic_v<T> || std::is_same_v<std::string_view, T>) {
                os << val;
            } else if constexpr(
                std::is_same_v<std::true_type, T> || std::is_same_v<std::false_type, T>) {
                auto flags = os.flags();
                os.flags(std::ios::boolalpha);
                os << static_cast<bool>(val);
                os.flags(flags);
            } else if constexpr(std::is_same_v<Headervaluetypes::timestamp, T>) {
                os << val.count() << "ms";
            } else if constexpr(
                std::is_same_v<Headervaluetypes::stringbuffer, T>
                || std::is_same_v<Headervaluetypes::bytebuffer, T>) {
                auto bytes = util::as_bytes(val);
                os.write(bytes.data(), bytes.size());
            } else if constexpr(std::is_same_v<T, aws_uuid>) {
                auto flags = os.flags();
                os.flags(std::ios::hex | std::ios::uppercase);
                for(auto &&v : val.uuid_data) {
                    os << v;
                }
                os.flags(flags);
            } else {
                static_assert(util::traits::always_false_v<T>, "Please implement");
            }
            return os;
        },
        v);
}

inline std::ostream &operator<<(
    std::ostream &os, const aws_event_stream_rpc_message_args &message_args) {
    // print all headers and the payload
    using namespace std::string_view_literals;
    for(auto &&item : util::Span{message_args.headers, message_args.headers_count}) {
        auto &&[name, value] = parseHeader(item);
        os << name << '=';
        if(value) {
            os << *value;
        } else {
            os << "unsupported header_value_type: " << item.header_value_type;
        }
        os << '\n';
    }
    auto sv = Aws::Crt::ByteCursorToStringView(aws_byte_cursor_from_buf(message_args.payload));
    return os.write(sv.data(), static_cast<std::streamsize>(sv.size()));
}

template<class SendFn>
int sendMessage(SendFn fn, aws_event_stream_rpc_message_type message_type, uint32_t flags) {
    auto payload = Aws::Crt::ByteBufFromEmptyArray(nullptr, 0);

    aws_event_stream_rpc_message_args args = {};
    args.headers = nullptr;
    args.headers_count = 0;
    args.payload = &payload;
    args.message_type = message_type;
    args.message_flags = flags;

    std::cerr << "Sending message:\n" << args << '\n';

    return fn(&args);
}

template<class SendFn>
inline int sendMessage(
    SendFn fn,
    util::Span<aws_event_stream_header_value_pair> headers,
    const ggapi::Buffer &payload,
    aws_event_stream_rpc_message_type message_type,
    uint32_t flags) {

    auto payloadVec = payload.get<Aws::Crt::Vector<uint8_t>>(
        0, std::min(payload.size(), uint32_t{AWS_EVENT_STREAM_MAX_MESSAGE_SIZE}));
    auto payloadBytes = Aws::Crt::ByteBufFromArray(payloadVec.data(), payloadVec.size());

    aws_event_stream_rpc_message_args args = {};
    args.headers = std::data(headers);
    args.headers_count = std::size(headers);
    args.payload = &payloadBytes;
    args.message_type = message_type;
    args.message_flags = flags;
    std::cerr << "Sending message:\n" << args << '\n';

    return fn(&args);
}

extern "C" {
<<<<<<< HEAD
[[maybe_unused]] static void onMessageFlush(int error_code, void *user_data) noexcept {
=======
inline void onMessageFlush(int error_code, void *user_data) noexcept {
>>>>>>> 5a9a79bb
    std::ignore = user_data;
    std::ignore = error_code;
}
}

namespace Headers {
    using namespace std::string_view_literals;
    inline constexpr auto VERSION_HEADER = ":version"sv;
    inline constexpr auto ContentType = ":content-type"sv;
    inline constexpr auto ServiceModelType = "service-model-type"sv;
} // namespace Headers

namespace ContentType {
    using namespace std::string_view_literals;
    inline constexpr auto JSON = "application/json"sv;
    inline constexpr auto Text = "text/plain"sv;
} // namespace ContentType<|MERGE_RESOLUTION|>--- conflicted
+++ resolved
@@ -255,11 +255,7 @@
 }
 
 extern "C" {
-<<<<<<< HEAD
-[[maybe_unused]] static void onMessageFlush(int error_code, void *user_data) noexcept {
-=======
 inline void onMessageFlush(int error_code, void *user_data) noexcept {
->>>>>>> 5a9a79bb
     std::ignore = user_data;
     std::ignore = error_code;
 }
