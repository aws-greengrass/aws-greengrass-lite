cmake_minimum_required(VERSION 3.22)
project(iot_broker)

include(FetchContent)
include(../../utils/fetchContentFromDeps.cmake)

fetchcontentfromdeps(device-sdk-cpp)

FetchContent_GetProperties(device-sdk-cpp)
if(NOT device-sdk-cpp_POPULATED)
  FetchContent_Populate(device-sdk-cpp)
  add_subdirectory(${device-sdk-cpp_SOURCE_DIR} ${device-sdk-cpp_BINARY_DIR}
                   EXCLUDE_FROM_ALL)
endif()

add_library(iot_broker MODULE main.cpp src/iot_broker.cpp src/iot_broker.hpp)
<<<<<<< HEAD
target_include_directories(iot_broker PRIVATE src)
target_link_libraries(iot_broker PRIVATE nucleus-core aws-crt-cpp)
=======
target_link_libraries(iot_broker PRIVATE nucleus-core aws-crt-cpp
                                         shared_resources)
if(UNIX AND NOT APPLE)
  target_link_options(
    iot_broker PRIVATE
    "LINKER:--version-script=${CMAKE_CURRENT_SOURCE_DIR}/version.script")
endif()
>>>>>>> 53f76577

install(TARGETS iot_broker DESTINATION plugins)<|MERGE_RESOLUTION|>--- conflicted
+++ resolved
@@ -14,10 +14,6 @@
 endif()
 
 add_library(iot_broker MODULE main.cpp src/iot_broker.cpp src/iot_broker.hpp)
-<<<<<<< HEAD
-target_include_directories(iot_broker PRIVATE src)
-target_link_libraries(iot_broker PRIVATE nucleus-core aws-crt-cpp)
-=======
 target_link_libraries(iot_broker PRIVATE nucleus-core aws-crt-cpp
                                          shared_resources)
 if(UNIX AND NOT APPLE)
@@ -25,6 +21,5 @@
     iot_broker PRIVATE
     "LINKER:--version-script=${CMAKE_CURRENT_SOURCE_DIR}/version.script")
 endif()
->>>>>>> 53f76577
 
 install(TARGETS iot_broker DESTINATION plugins)