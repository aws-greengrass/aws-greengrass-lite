#pragma once

#include <aws/crt/Api.h>
#include <aws/crt/Types.h>
#include <aws/crt/mqtt/Mqtt5Packets.h>
#include <aws/iot/Mqtt5Client.h>
#include <cpp_api.hpp>
#include <iostream>
#include <memory>
#include <mqtt/topic_filter.hpp>
#include <plugin.hpp>
#include <shared_mutex>
#include <stdexcept>
#include <string_view>
#include <thread>
#include <unordered_map>

class mqttBuilderException : public ggapi::GgApiError {
    [[nodiscard]] const char *what() const noexcept override {
        return "MQTT Failed setup MQTT client builder";
    }
};

class mqttClientException : public ggapi::GgApiError {
    [[nodiscard]] const char *what() const noexcept override {
        return "MQTT failed to initialize the client";
    }
};

class mqttClienFailedToStart : public ggapi::GgApiError {
    [[nodiscard]] const char *what() const noexcept override {
        return "MQTT client failed to start";
    }
};

using PacketHandler = std::function<ggapi::Struct(ggapi::Struct packet)>;

class IotBroker : public ggapi::Plugin {
    struct Keys {
        ggapi::Symbol publishToIoTCoreTopic{"aws.greengrass.PublishToIoTCore"};
        ggapi::Symbol ipcPublishToIoTCoreTopic{"IPC::aws.greengrass#PublishToIoTCore"};
        ggapi::Symbol subscribeToIoTCoreTopic{"aws.greengrass.SubscribeToIoTCore"};
        ggapi::Symbol ipcSubscribeToIoTCoreTopic{"IPC::aws.greengrass#SubscribeToIoTCore"};
        ggapi::Symbol requestDeviceProvisionTopic{"aws.greengrass.RequestDeviceProvision"};
        ggapi::Symbol topicName{"topicName"};
        ggapi::Symbol qos{"qos"};
        ggapi::Symbol payload{"payload"};
        ggapi::Symbol message{"message"};
        ggapi::Symbol shape{"shape"};
        ggapi::Symbol errorCode{"errorCode"};
        ggapi::Symbol channel{"channel"};
        ggapi::Symbol serviceModelType{"serviceModelType"};
        ggapi::Symbol terminate{"terminate"};
    };

    struct ThingInfo {
        Aws::Crt::String thingName;
        std::string credEndpoint;
        Aws::Crt::String dataEndpoint;
        std::string certPath;
        std::string keyPath;
        std::string rootCaPath;
        std::string rootPath;
    } _thingInfo;

<<<<<<< HEAD
    struct ThingInfo _thingInfo;
=======
    std::thread _asyncThread;
>>>>>>> 53f76577
    std::atomic<ggapi::Struct> _nucleus;
    std::atomic<ggapi::Struct> _system;

public:
    bool onBootstrap(ggapi::Struct data) override;
    bool onBind(ggapi::Struct data) override;
    bool onDiscover(ggapi::Struct data) override;
    bool onStart(ggapi::Struct data) override;
    bool onRun(ggapi::Struct data) override;
    bool onTerminate(ggapi::Struct data) override;
    void beforeLifecycle(ggapi::Symbol phase, ggapi::Struct data) override;
    void afterLifecycle(ggapi::Symbol phase, ggapi::Struct data) override;

    static IotBroker &get() {
        static IotBroker instance{};
        return instance;
    }

private:
    static const Keys keys;
    ggapi::Struct publishHandler(ggapi::Task, ggapi::Symbol, ggapi::Struct args);
    ggapi::Struct ipcPublishHandler(ggapi::Task, ggapi::Symbol, ggapi::Struct args);
    ggapi::Struct subscribeHandler(ggapi::Task, ggapi::Symbol, ggapi::Struct args);

    ggapi::Struct ipcSubscribeHandler(ggapi::Task, ggapi::Symbol, ggapi::Struct args);
    std::variant<ggapi::Channel, uint32_t> commonSubscribeHandler(
        ggapi::Struct args, PacketHandler handler);

    void initMqtt();

    using Key = TopicFilter<Aws::Crt::StlAllocator<char>>;
    std::vector<std::tuple<Key, ggapi::Channel, PacketHandler>> _subscriptions;
    std::shared_mutex _subscriptionMutex;
    std::shared_ptr<Aws::Crt::Mqtt5::Mqtt5Client> _client;
};<|MERGE_RESOLUTION|>--- conflicted
+++ resolved
@@ -63,11 +63,6 @@
         std::string rootPath;
     } _thingInfo;
 
-<<<<<<< HEAD
-    struct ThingInfo _thingInfo;
-=======
-    std::thread _asyncThread;
->>>>>>> 53f76577
     std::atomic<ggapi::Struct> _nucleus;
     std::atomic<ggapi::Struct> _system;
 
