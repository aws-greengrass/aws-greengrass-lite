--- conflicted
+++ resolved
@@ -1,171 +1,4 @@
-<<<<<<< HEAD
-#include <aws/crt/Api.h>
-#include <aws/crt/Types.h>
-#include <aws/crt/mqtt/Mqtt5Packets.h>
-#include <aws/iot/Mqtt5Client.h>
-#include <iostream>
-#include <memory>
-#include <plugin.hpp>
-#include <shared_mutex>
-#include <stdexcept>
-#include <string_view>
-#include <unordered_map>
-#include "util.hpp"
-
-struct Keys {
-    ggapi::Symbol publishToIoTCoreTopic{"aws.greengrass.PublishToIoTCore"};
-    ggapi::Symbol subscribeToIoTCoreTopic{"aws.greengrass.SubscribeToIoTCore"};
-    ggapi::Symbol requestDeviceProvisionTopic{"aws.greengrass.RequestDeviceProvision"};
-    ggapi::Symbol topicName{"topicName"};
-    ggapi::Symbol topicFilter{"topicFilter"};
-    ggapi::Symbol qos{"qos"};
-    ggapi::Symbol payload{"payload"};
-    ggapi::Symbol lpcResponseTopic{"lpcResponseTopic"};
-};
-
-struct ThingInfo {
-    std::string thingName;
-    std::string credEndpoint;
-    std::string dataEndpoint;
-    std::string certPath;
-    std::string keyPath;
-    std::string rootCaPath;
-    std::string rootPath;
-};
-
-class IotBroker : public ggapi::Plugin {
-    struct ThingInfo _thingInfo;
-    std::atomic<ggapi::Struct> _nucleus;
-    std::atomic<ggapi::Struct> _system;
-
-public:
-    bool onBootstrap(ggapi::Struct data) override;
-    bool onBind(ggapi::Struct data) override;
-    bool onStart(ggapi::Struct data) override;
-    bool onTerminate(ggapi::Struct data) override;
-    void beforeLifecycle(ggapi::Symbol phase, ggapi::Struct data) override;
-    bool validConfig() const;
-    bool initMqtt();
-    void publishToProvisionPlugin();
-
-    static IotBroker &get() {
-        static IotBroker instance{};
-        return instance;
-    }
-
-private:
-    static const Keys keys;
-    std::unordered_multimap<util::TopicFilter, ggapi::Symbol, util::TopicFilter::Hash> _subscriptions;
-    std::shared_mutex _subscriptionMutex;
-    std::shared_ptr<Aws::Crt::Mqtt5::Mqtt5Client> _client;
-    static ggapi::Struct publishHandler(ggapi::Task, ggapi::Symbol, ggapi::Struct args);
-    ggapi::Struct publishHandlerImpl(ggapi::Struct args);
-    static ggapi::Struct subscribeHandler(ggapi::Task, ggapi::Symbol, ggapi::Struct args);
-    ggapi::Struct subscribeHandlerImpl(ggapi::Struct args);
-};
-
-const Keys IotBroker::keys{};
-
-// Initializes global CRT API
-// TODO: What happens when multiple plugins use the CRT?
-static Aws::Crt::ApiHandle apiHandle{};
-
-ggapi::Struct IotBroker::publishHandler(ggapi::Task, ggapi::Symbol, ggapi::Struct args) {
-    std::cerr << "[mqtt-plugin] received a publish request" << std::endl;
-    return get().publishHandlerImpl(args);
-}
-
-ggapi::Struct IotBroker::publishHandlerImpl(ggapi::Struct args) {
-    auto topic{args.get<std::string>(keys.topicName)};
-    auto qos{args.get<int>(keys.qos)};
-    auto payload{args.get<std::string>(keys.payload)};
-
-    std::cerr << "[mqtt-plugin] Sending " << payload << " to " << topic << std::endl;
-
-    auto onPublishComplete = [](int,
-                                const std::shared_ptr<Aws::Crt::Mqtt5::PublishResult> &result) {
-        if(!result->wasSuccessful()) {
-            std::cerr << "[mqtt-plugin] Publish failed with error_code: " << result->getErrorCode()
-                      << std::endl;
-            return;
-        }
-
-        auto puback = std::dynamic_pointer_cast<Aws::Crt::Mqtt5::PubAckPacket>(result->getAck());
-
-        if(puback) {
-
-            if(puback->getReasonCode() == 0) {
-                std::cerr << "[mqtt-plugin] Puback success" << std::endl;
-            } else {
-                std::cerr << "[mqtt-plugin] Puback failed: " << puback->getReasonString().value()
-                          << std::endl;
-            }
-        }
-    };
-
-    auto publish = std::make_shared<Aws::Crt::Mqtt5::PublishPacket>(
-        Aws::Crt::String(topic),
-        ByteCursorFromString(Aws::Crt::String(payload)),
-        static_cast<Aws::Crt::Mqtt5::QOS>(qos));
-
-    if(!_client->Publish(publish, onPublishComplete)) {
-        std::cerr << "[mqtt-plugin] Publish failed" << std::endl;
-    }
-
-    return ggapi::Struct::create();
-}
-
-ggapi::Struct IotBroker::subscribeHandler(ggapi::Task, ggapi::Symbol, ggapi::Struct args) {
-    return get().subscribeHandlerImpl(args);
-}
-
-ggapi::Struct IotBroker::subscribeHandlerImpl(ggapi::Struct args) {
-    util::TopicFilter topicFilter{args.get<std::string>(keys.topicFilter)};
-    int qos{args.get<int>(keys.qos)};
-    ggapi::Symbol responseTopic{args.get<std::string>(keys.lpcResponseTopic)};
-
-    std::cerr << "[mqtt-plugin] Subscribing to " << topicFilter.get() << std::endl;
-
-    auto onSubscribeComplete = [this, topicFilter, responseTopic](
-                                   int error_code,
-                                   const std::shared_ptr<Aws::Crt::Mqtt5::SubAckPacket> &suback) {
-        if(error_code != 0) {
-            std::cerr << "[mqtt-plugin] Subscribe failed with error_code: " << error_code
-                      << std::endl;
-            return;
-        }
-
-        if(suback && !suback->getReasonCodes().empty()) {
-            auto reasonCode = suback->getReasonCodes()[0];
-            if(reasonCode >= Aws::Crt::Mqtt5::SubAckReasonCode::AWS_MQTT5_SARC_UNSPECIFIED_ERROR) {
-                std::cerr << "[mqtt-plugin] Subscribe rejected with reason code: " << reasonCode
-                          << std::endl;
-                return;
-            } else {
-                std::cerr << "[mqtt-plugin] Subscribe accepted" << std::endl;
-            }
-        }
-
-        {
-            std::unique_lock lock(_subscriptionMutex);
-            _subscriptions.insert({topicFilter, responseTopic});
-        }
-    };
-
-    auto subscribe = std::make_shared<Aws::Crt::Mqtt5::SubscribePacket>();
-    subscribe->WithSubscription(std::move(Aws::Crt::Mqtt5::Subscription(
-        Aws::Crt::String(topicFilter.get()), static_cast<Aws::Crt::Mqtt5::QOS>(qos))));
-
-    if(!_client->Subscribe(subscribe, onSubscribeComplete)) {
-        std::cerr << "[mqtt-plugin] Subscribe failed" << std::endl;
-    }
-
-    return ggapi::Struct::create();
-}
-=======
-
-#include "src/iot_broker.hpp"
->>>>>>> e867cba7
+#include "iot_broker.hpp"
 
 extern "C" [[maybe_unused]] bool greengrass_lifecycle(
     uint32_t moduleHandle, uint32_t phase, uint32_t dataHandle) noexcept {
