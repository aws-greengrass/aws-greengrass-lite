--- conflicted
+++ resolved
@@ -431,102 +431,6 @@
     return GGL_ERR_OK;
 }
 
-<<<<<<< HEAD
-=======
-static GglError parse_install_section(
-    GglMap selected_lifecycle_map,
-    GglMap set_env_as_map,
-    char *root_dir,
-    GglMap *out_install_map,
-    GglAlloc *allocator
-) {
-    GglObject *install_section;
-    if (ggl_map_get(
-            selected_lifecycle_map, GGL_STR("install"), &install_section
-        )) {
-        if (install_section->type != GGL_TYPE_MAP) {
-            GGL_LOGE("install section isn't formatted correctly");
-            return GGL_ERR_INVALID;
-        }
-
-        GglBuffer selected_script = { 0 };
-        bool is_root = false;
-        GglError ret = fetch_script_section(
-            selected_lifecycle_map,
-            GGL_STR("install"),
-            &is_root,
-            &selected_script,
-            &set_env_as_map
-        );
-        if (ret != GGL_ERR_OK) {
-            return ret;
-        }
-        static uint8_t mem[PATH_MAX];
-        GglByteVec socketpath_vec = GGL_BYTE_VEC(mem);
-        ret = ggl_byte_vec_append(
-            &socketpath_vec,
-            (GglBuffer) { (uint8_t *) root_dir, strlen(root_dir) }
-        );
-        ggl_byte_vec_chain_append(
-            &ret, &socketpath_vec, GGL_STR("/gg-ipc.socket")
-        );
-
-        GglObject out_object = GGL_OBJ_MAP(GGL_MAP(
-            { GGL_STR("requiresprivilege"), GGL_OBJ_BOOL(is_root) },
-            { GGL_STR("script"), GGL_OBJ_BUF(selected_script) },
-            { GGL_STR("set_env"), GGL_OBJ_MAP(set_env_as_map) },
-            { GGL_STR("AWS_GG_NUCLEUS_DOMAIN_SOCKET_FILEPATH_FOR_COMPONENT"),
-              GGL_OBJ_BUF(socketpath_vec.buf) }
-        ));
-
-        ret = ggl_obj_deep_copy(&out_object, allocator);
-        if (ret != GGL_ERR_OK) {
-            return ret;
-        }
-        *out_install_map = out_object.map;
-
-    } else {
-        GGL_LOGW("No install section found within the recipe");
-        return GGL_ERR_FAILURE;
-    }
-    return GGL_ERR_OK;
-}
-
-static GglError create_standardized_install_file(
-    GglByteVec script_name_prefix_vec,
-    GglMap standardized_install_map,
-    char *root_dir
-) {
-    static uint8_t json_buf[MAX_SCRIPT_SIZE];
-    GglBuffer install_json_payload = GGL_BUF(json_buf);
-    GglError ret = ggl_json_encode(
-        GGL_OBJ_MAP(standardized_install_map), &install_json_payload
-    );
-    if (ret != GGL_ERR_OK) {
-        GGL_LOGE("Failed to encode JSON.");
-        return ret;
-    }
-
-    static uint8_t script_name_buf[PATH_MAX - 1];
-    GglByteVec script_name_vec = GGL_BYTE_VEC(script_name_buf);
-    ret = ggl_byte_vec_append(&script_name_vec, script_name_prefix_vec.buf);
-    ggl_byte_vec_chain_append(&ret, &script_name_vec, GGL_STR("install.json"));
-    if (ret != GGL_ERR_OK) {
-        GGL_LOGE("Failed to append script details to vector.");
-        return GGL_ERR_FAILURE;
-    }
-
-    ret = write_to_file(
-        root_dir, script_name_vec.buf, install_json_payload, 0600
-    );
-    if (ret != GGL_ERR_OK) {
-        GGL_LOGE("Failed to create and write the script file.");
-        return ret;
-    }
-    return GGL_ERR_OK;
-}
-
->>>>>>> 2ca2f4c4
 // TODO: Refactor it
 // NOLINTNEXTLINE(readability-function-cognitive-complexity)
 static GglError manifest_builder(
