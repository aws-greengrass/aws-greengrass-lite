#pragma once

#include "config/publish_queue.hpp"
#include "data/handle_table.hpp"
#include "data/safe_handle.hpp"
#include "data/shared_struct.hpp"
#include "data/string_table.hpp"
#include "tasks/expire_time.hpp"
#include "watcher.hpp"
#include <atomic>
#include <filesystem>
#include <optional>
#include <utility>

namespace config {
    class Timestamp;
    class TopicElement;
    class Topic;
    class Topics;
    class Lookup;

    //
    // GG-Java use of config timestamp can be considered to be a signed long
    // representing milliseconds since epoch. Given the special constants, it's
    // better to handle as 64-bit signed integer rather than handle all the weird
    // edge conditions.
    //
    class Timestamp {
    private:
        uint64_t _time; // since epoch

    public:
        constexpr Timestamp(const Timestamp &time) = default;
        constexpr Timestamp(Timestamp &&time) = default;

        constexpr Timestamp() : _time{0} {
        }

        explicit constexpr Timestamp(uint64_t timeMillis) : _time{timeMillis} {
        }

        template<typename T>
        explicit constexpr Timestamp(const std::chrono::time_point<T> time)
            : _time(static_cast<uint64_t>(
                std::chrono::duration_cast<std::chrono::milliseconds>(time.time_since_epoch())
                    .count()
            )) {
        }

        ~Timestamp() = default;

        static Timestamp now() {
            return Timestamp{std::chrono::system_clock::now()};
        }

        [[nodiscard]] constexpr uint64_t asMilliseconds() const noexcept {
            return _time;
        };

        constexpr bool operator==(const Timestamp &other) const noexcept {
            return _time == other._time;
        }

        constexpr bool operator!=(const Timestamp &other) const noexcept {
            return _time != other._time;
        }

        constexpr bool operator<(const Timestamp &other) const noexcept {
            return _time < other._time;
        }

        constexpr bool operator<=(const Timestamp &other) const noexcept {
            return _time <= other._time;
        }

        constexpr bool operator>(const Timestamp &other) const noexcept {
            return _time > other._time;
        }

        constexpr bool operator>=(const Timestamp &other) const noexcept {
            return _time >= other._time;
        }

        constexpr Timestamp &operator=(const Timestamp &time) = default;
        constexpr Timestamp &operator=(Timestamp &&time) = default;

        static constexpr Timestamp never();
        static constexpr Timestamp dawn();
        static constexpr Timestamp infinite();
        static Timestamp ofFile(std::filesystem::file_time_type fileTime);
    };

    inline constexpr Timestamp Timestamp::never() {
        return Timestamp{0};
    }

    inline constexpr Timestamp Timestamp::dawn() {
        return Timestamp{1};
    }

    inline constexpr Timestamp Timestamp::infinite() {
        return Timestamp{std::numeric_limits<uint64_t>::max()};
    }

    inline Timestamp Timestamp::ofFile(std::filesystem::file_time_type fileTime) {
        // C++17 hack, there is no universal way to convert from file-time to sys-time
        // Because 'now' is obtained twice, time is subject to slight error
        // C++20 fixes this with file_clock::to_sys
        auto sysTimeNow = std::chrono::system_clock::now();
        auto fileTimeNow = std::filesystem::file_time_type::clock::now();
        return Timestamp(
            sysTimeNow
            + std::chrono::duration_cast<std::chrono::milliseconds>(fileTime - fileTimeNow)
        );
    }

    //
    // Container class for watches on a given topic
    //
    class Watching {
        data::StringOrd _subKey{}; // if specified, indicates value that is being
                                   // watched
        WhatHappened _reasons{WhatHappened::never}; // bitmask of reasons to fire
                                                    // on
        std::weak_ptr<Watcher> _watcher{}; // handler (base class) - may go away

    public:
        Watching() = default;
        Watching(const Watching &) = default;
        Watching(Watching &&) = default;
        Watching &operator=(const Watching &) = default;
        Watching &operator=(Watching &&) = default;
        ~Watching() = default;

        Watching(
            data::StringOrd subKey, const std::shared_ptr<Watcher> &watcher, WhatHappened reasons
        )
            : _subKey{subKey}, _watcher{watcher}, _reasons{reasons} {
        }

        Watching(const std::shared_ptr<Watcher> &watcher, WhatHappened reasons)
            : Watching({}, watcher, reasons) {
        }

        [[nodiscard]] bool shouldFire(data::StringOrd subKey, WhatHappened whatHappened) const {
            return (_reasons & whatHappened) != WhatHappened::never && _subKey == subKey;
        }

        [[nodiscard]] bool expired() const {
            return _watcher.expired();
        }

        std::shared_ptr<Watcher> watcher() {
            return _watcher.lock();
        }
    };

    //
    // GG-Interop: Subset of functionality of Node, provided as a mixin interface
    //
    class ConfigNode {
    public:
        ConfigNode() noexcept = default;
        ConfigNode(const ConfigNode &) noexcept = default;
        ConfigNode(ConfigNode &&) noexcept = default;
        virtual ~ConfigNode() noexcept = default;
        ConfigNode &operator=(const ConfigNode &) noexcept = default;
        ConfigNode &operator=(ConfigNode &&) noexcept = default;
        [[nodiscard]] virtual data::StringOrd getNameOrd() const = 0;
        [[nodiscard]] virtual std::string getName() const = 0;
        [[nodiscard]] virtual Timestamp getModTime() const = 0;
        [[nodiscard]] virtual std::shared_ptr<Topics> getParent() = 0;
        virtual void remove() = 0;
        virtual void remove(const Timestamp &timestamp) = 0;
        [[nodiscard]] virtual bool excludeTlog() const = 0;
        [[nodiscard]] virtual std::vector<std::string> getKeyPath() const = 0;
    };

    //
    // Element is typically used to store leaf nodes (see Topic as the main extension of this)
    //
    class TopicElement : public data::StructElement {
    protected:
        data::StringOrd _nameOrd;
        Timestamp _modtime;

    public:
        TopicElement() = default;
        TopicElement(const TopicElement &el) = default;
        TopicElement(TopicElement &&el) = default;
        explicit TopicElement(const Topic &topic);
        TopicElement &operator=(const TopicElement &other) = default;
        TopicElement &operator=(TopicElement &&other) = default;
        ~TopicElement() override = default;

        explicit TopicElement(
            data::StringOrd ord, const Timestamp &timestamp, const data::StructElement &newVal
        )
            : StructElement(newVal), _nameOrd{ord}, _modtime{timestamp} {
        }

        explicit TopicElement(
            data::StringOrd ord, const Timestamp &timestamp, const data::ValueType &newVal
        )
            : StructElement(newVal), _nameOrd{ord}, _modtime{timestamp} {
        }

        [[nodiscard]] data::StringOrd getKey(data::Environment &env) const;
        static data::StringOrd getKey(data::Environment &env, data::StringOrd ord);

        [[nodiscard]] StructElement slice() const {
            return StructElement(_value);
        }
    };

    //
    // Set of key/value pairs
    // GG-Interop: Compare with Java Topics
    //
    class Topics : public data::StructModelBase, public ConfigNode {
    private:
        data::StringOrd _nameOrd;
        Timestamp _modtime;
        std::atomic_bool _excludeTlog{false};
        bool _notifyParent{true};
        std::weak_ptr<Topics> _parent;
        std::map<data::StringOrd, TopicElement, data::StringOrd::CompLess> _children;
        std::vector<Watching> _watching;
        mutable std::shared_mutex _mutex;

        void rootsCheck(const data::ContainerModelBase *target) const override;
        void updateChild(const TopicElement &element);
        TopicElement createChild(
            data::StringOrd nameOrd, const std::function<TopicElement(data::StringOrd)> &creator
        );
        void publish(PublishAction action);
        [[nodiscard]] std::string getNameUnsafe() const;

    public:
        explicit Topics(
            data::Environment &environment,
            const std::shared_ptr<Topics> &parent,
            const data::StringOrd &key,
            const Timestamp &modtime
        );

        // Overrides for ConfigNode

        [[nodiscard]] data::StringOrd getNameOrd() const override;
        [[nodiscard]] Timestamp getModTime() const override;
        [[nodiscard]] std::shared_ptr<Topics> getParent() override;
        [[nodiscard]] std::string getName() const override;
        [[nodiscard]] std::vector<std::string> getKeyPath() const override;
        void remove() override;
        void remove(const Timestamp &timestamp) override;
        [[nodiscard]] bool excludeTlog() const override;

        // Overrides for StructModelBase
        // Don't use directly, but behave correctly when used via API

        void put(data::StringOrd handle, const data::StructElement &element) override;
        void put(std::string_view sv, const data::StructElement &element) override;
        data::StructElement get(data::StringOrd handle) const override;
        data::StructElement get(std::string_view name) const override;
        bool hasKey(data::StringOrd handle) const override;
        [[nodiscard]] std::vector<data::StringOrd> getKeys() const override;
        uint32_t size() const override;
        std::shared_ptr<data::StructModelBase> copy() const override;

        // Watchers/Publishing

        void addWatcher(
            data::StringOrd subKey, const std::shared_ptr<Watcher> &watcher, WhatHappened reasons
        );
        void addWatcher(const std::shared_ptr<Watcher> &watcher, WhatHappened reasons);
        bool hasWatchers() const;
        bool parentNeedsToKnow() const;
        void setParentNeedsToKnow(bool f);

        std::optional<std::vector<std::shared_ptr<Watcher>>> filterWatchers(
            data::StringOrd subKey, WhatHappened reasons
        ) const;

        std::optional<std::vector<std::shared_ptr<Watcher>>> filterWatchers(WhatHappened reasons
        ) const;
        void notifyChange(data::StringOrd subKey, WhatHappened changeType);
        void notifyChange(WhatHappened changeType);
        std::optional<data::ValueType> validate(
            data::StringOrd subKey,
            const data::ValueType &proposed,
            const data::ValueType &currentValue
        );

        // Child manipulation used in context of configuration

        void updateChild(const Topic &element);
        std::shared_ptr<ConfigNode> getNode(data::StringOrd handle);
        std::shared_ptr<ConfigNode> getNode(std::string_view name);
        Topic createTopic(data::StringOrd nameOrd, const Timestamp &timestamp = Timestamp());
        Topic createTopic(std::string_view name, const Timestamp &timestamp = Timestamp());
        std::shared_ptr<Topics> createInteriorChild(
            data::StringOrd nameOrd, const Timestamp &timestamp = Timestamp::now()
        );
        std::shared_ptr<Topics> createInteriorChild(
            std::string_view name, const Timestamp &timestamp = Timestamp::now()
        );
        std::shared_ptr<Topics> findInteriorChild(std::string_view name);
        Topic findLeafChild(std::string_view name);
        std::vector<std::shared_ptr<Topics>> getInteriors();
        std::vector<Topic> getLeafs();
        Topic getTopic(data::StringOrd handle);
        Topic getTopic(std::string_view name);
        Lookup lookup();
        Lookup lookup(Timestamp timestamp);
        void removeChild(ConfigNode &node);
    };

    //
    // Topic essentially is the leaf equivalent of Topics, decorated with additional
    // information needed for behavior as a ConfigNode
    //
    class Topic : public TopicElement, public ConfigNode {
    protected:
        data::Environment *_environment; // By-ref to allow copying
        std::shared_ptr<Topics> _parent;

    public:
        Topic(const Topic &el) = default;
        Topic(Topic &&el) = default;
        Topic &operator=(const Topic &other) = default;
        Topic &operator=(Topic &&other) = default;
        ~Topic() override = default;

        explicit operator bool() const {
            return static_cast<bool>(_nameOrd);
        }

        bool operator!() const {
            return !_nameOrd;
        }

        explicit Topic(
            data::Environment &env, const std::shared_ptr<Topics> &parent, const TopicElement &value
        )
            : _environment{&env}, _parent{parent}, TopicElement{value} {
        }

        [[nodiscard]] data::StringOrd getNameOrd() const override {
            return _nameOrd;
        }

        [[nodiscard]] std::string getName() const override;
        [[nodiscard]] std::vector<std::string> getKeyPath() const override;

        [[nodiscard]] Timestamp getModTime() const override {
            return _modtime;
        }

        [[nodiscard]] std::shared_ptr<Topics> getParent() override {
            return _parent;
        }

        void remove() override;
        void remove(const Timestamp &timestamp) override;
        [[nodiscard]] bool excludeTlog() const override;

        // GG-Interop: Signature follows that of GG-Java
        Topic &withNewerValue(
            const Timestamp &proposedModTime,
            data::ValueType proposed,
            bool allowTimestampToDecrease = false,
            bool allowTimestampToIncreaseWhenValueHasntChanged = false
        );

        Topic &withNewerModTime(const Timestamp &newModTime);

        // GG-Interop: Signature follows that of GG-Java
        Topic &withValue(data::ValueType nv) {
            return withNewerValue(Timestamp::now(), std::move(nv));
        }

        // GG-Interop: Signature follows that of GG-Java
        Topic &overrideValue(data::ValueType nv) {
            return withNewerValue(_modtime, std::move(nv));
        }

        Topic &addWatcher(const std::shared_ptr<Watcher> &watcher, WhatHappened reasons);
        Topic &dflt(data::ValueType defVal);
    };

    class Lookup {
        data::Environment *_environment;
        std::shared_ptr<Topics> _node;
        Timestamp _interiorTimestamp{};
        Timestamp _leafTimestamp{};

    public:
        Lookup(const Lookup &el) = default;
        Lookup(Lookup &&el) = default;
        Lookup &operator=(const Lookup &other) = default;
        Lookup &operator=(Lookup &&other) = default;
        ~Lookup() = default;

        explicit Lookup(
            data::Environment &env,
            const std::shared_ptr<Topics> &root,
            const Timestamp &interiorTimestamp,
            const Timestamp &leafTimestamp
        )
            : _environment{&env}, _node{root}, _interiorTimestamp{interiorTimestamp},
              _leafTimestamp{leafTimestamp} {
        }

        [[nodiscard]] Lookup &operator[](data::StringOrd ord) {
            _node = _node->createInteriorChild(ord, _interiorTimestamp);
            return *this;
        }

        [[nodiscard]] Lookup &operator[](std::string_view sv) {
            _node = _node->createInteriorChild(sv, _interiorTimestamp);
            return *this;
        }

        [[nodiscard]] Lookup &operator[](const std::vector<std::string> &path) {
            for(const auto &it : path) {
                _node = _node->createInteriorChild(it, _interiorTimestamp);
            }
            return *this;
        }

        [[nodiscard]] Topic operator()(data::StringOrd ord) {
            return _node->createTopic(ord, _leafTimestamp);
        }

        [[nodiscard]] Topic operator()(std::string_view sv) {
            return _node->createTopic(sv, _leafTimestamp);
        }

        [[nodiscard]] Topic operator()(const std::vector<std::string> &path) {
            if(path.size() == 0) {
                throw std::runtime_error("Empty path provided");
            }
            auto steps = path.size();
            auto it = path.begin();
            while(--steps > 0) {
                _node = _node->createInteriorChild(*it, _interiorTimestamp);
                ++it;
            }
            return _node->createTopic(*it, _leafTimestamp);
        }

        [[nodiscard]] Topic getTopic(data::StringOrd ord) {
            return _node->getTopic(ord);
        }

        [[nodiscard]] Topic getTopic(std::string_view sv) {
            return _node->getTopic(sv);
<<<<<<< HEAD
        }

        [[nodiscard]] Topic findTopic(const std::initializer_list<std::string> &path) {
            if(path.size() == 0) {
                throw std::runtime_error("Empty path provided");
            }
            auto steps = path.size();
            auto it = path.begin();
            while(--steps > 0) {
                _node = _node->findInteriorChild(*it);
                ++it;
            }
            return _node->findLeafChild(*it);
        }

        std::shared_ptr<config::Topics> findTopics(const std::initializer_list<std::string> &path) {
            for(const auto &it : path) {
                _node = _node->findInteriorChild(it);
            }
            return _node;
        }

        data::ValueType findOrDefault(
            data::ValueType defaultV, std::initializer_list<std::string> &path
        ) {
            config::Topic potentialTopic = findTopic(path);
            if(potentialTopic.getParent() != nullptr) {
                return potentialTopic.get();
            }
            return defaultV;
=======
>>>>>>> 5ae18ee1
        }

        [[nodiscard]] std::shared_ptr<ConfigNode> getNode(const std::vector<std::string> &path) {
            if(path.empty()) {
                throw std::runtime_error("Empty path provided");
            }
            std::shared_ptr<ConfigNode> node{_node};
            auto it = path.begin();
            for(; it != path.end(); ++it) {
                std::shared_ptr<Topics> t{std::dynamic_pointer_cast<Topics>(node)};
                if(!t) {
                    return {};
                }
                node = t->getNode(*it);
            }
            return node;
        }

<<<<<<< HEAD
        std::shared_ptr<config::Topics> getTopics() {
=======
        std::shared_ptr<config::Topics> topics() {
>>>>>>> 5ae18ee1
            return _node;
        }
    };

    class Manager {
    private:
        data::Environment &_environment;
        std::shared_ptr<Topics> _root;
        PublishQueue _publishQueue;

    public:
        explicit Manager(data::Environment &environment)
            : _environment{environment},
              _root{std::make_shared<Topics>(
                  environment, nullptr, data::StringOrd::nullHandle(), Timestamp::never()
              )} {
        }

        std::shared_ptr<Topics> root() {
            return _root;
        }

        PublishQueue &publishQueue() {
            return _publishQueue;
        }

        Manager &read(const std::filesystem::path &path);

        Lookup lookup() {
            return _root->lookup();
        }

        Lookup lookup(Timestamp timestamp) {
            return _root->lookup(timestamp);
        }
    };
} // namespace config<|MERGE_RESOLUTION|>--- conflicted
+++ resolved
@@ -437,7 +437,7 @@
         }
 
         [[nodiscard]] Topic operator()(const std::vector<std::string> &path) {
-            if(path.size() == 0) {
+            if(path.empty()) {
                 throw std::runtime_error("Empty path provided");
             }
             auto steps = path.size();
@@ -455,7 +455,6 @@
 
         [[nodiscard]] Topic getTopic(std::string_view sv) {
             return _node->getTopic(sv);
-<<<<<<< HEAD
         }
 
         [[nodiscard]] Topic findTopic(const std::initializer_list<std::string> &path) {
@@ -486,8 +485,6 @@
                 return potentialTopic.get();
             }
             return defaultV;
-=======
->>>>>>> 5ae18ee1
         }
 
         [[nodiscard]] std::shared_ptr<ConfigNode> getNode(const std::vector<std::string> &path) {
@@ -506,11 +503,7 @@
             return node;
         }
 
-<<<<<<< HEAD
         std::shared_ptr<config::Topics> getTopics() {
-=======
-        std::shared_ptr<config::Topics> topics() {
->>>>>>> 5ae18ee1
             return _node;
         }
     };
