--- conflicted
+++ resolved
@@ -236,17 +236,10 @@
                 });
         }
 
-<<<<<<< HEAD
-        scope::Context &context() const {
-            return *_context.lock();
-        }
-
         std::shared_ptr<data::TrackingRoot> root() const {
             return _root;
         }
 
-=======
->>>>>>> a4e91370
         std::shared_ptr<config::Topics> getServiceTopics(AbstractPlugin &plugin) const;
         std::shared_ptr<data::StructModelBase> buildParams(
             plugins::AbstractPlugin &plugin, bool partial = false) const;
