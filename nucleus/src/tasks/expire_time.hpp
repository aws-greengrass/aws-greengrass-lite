#pragma once

#include <chrono>
#include <type_traits>

namespace tasks { //

    // this class is used for timeouts, which depends on steady_clock rather than
    // epoch assumes conversion with milliseconds
    //
    class ExpireTime {
    public:
        using Clock = std::chrono::steady_clock;
        using TimePoint = std::chrono::time_point<Clock>;
        using Milliseconds = std::chrono::milliseconds;
        using Seconds = std::chrono::seconds;

    private:
        TimePoint _steadyTime;
        auto static constexpr MAX{TimePoint::max()};
        auto static constexpr MIN{TimePoint::min()};

        // performs an add of a positive duration to a timepoint
        // overflows saturate to infinite()
        template<class Duration>
        [[nodiscard]] constexpr ExpireTime checkedPositiveAdd(const Duration &delta
        ) const noexcept {
            if(MAX - delta < _steadyTime) {
                return infinite();
            }
            return ExpireTime{_steadyTime + delta};
        }

    public:
        constexpr ExpireTime(const ExpireTime &) noexcept = default;
        constexpr ExpireTime(ExpireTime &&) noexcept = default;
        ~ExpireTime() noexcept = default;
        constexpr ExpireTime &operator=(const ExpireTime &) noexcept = default;
        constexpr ExpireTime &operator=(ExpireTime &&) noexcept = default;

        explicit constexpr ExpireTime(TimePoint time) noexcept : _steadyTime{time} {
        }

        [[nodiscard]] constexpr TimePoint toTimePoint() const noexcept {
            return _steadyTime;
        }

<<<<<<< HEAD
        [[nodiscard]] inline uint64_t asMilliseconds() const {
=======
        [[nodiscard]] constexpr inline uint64_t asMilliseconds() const {
>>>>>>> 3639a8e1
            return asCount<uint64_t, std::milli>();
        }

        template<class Rep = TimePoint::rep, class Period = TimePoint::period>
<<<<<<< HEAD
        [[nodiscard]] Rep asCount() const {
=======
        [[nodiscard]] constexpr Rep asCount() const {
>>>>>>> 3639a8e1
            using TargetDuration = typename std::chrono::duration<Rep, Period>;
            return std::chrono::duration_cast<TargetDuration>(_steadyTime.time_since_epoch())
                .count();
        }

        explicit constexpr operator TimePoint() const noexcept {
            return toTimePoint();
        }

        // adds a delta to an existing time
        // overflows saturate to maximal values (infinite() and unspecified())
        template<class Rep, class Period>
        constexpr ExpireTime operator+(const std::chrono::duration<Rep, Period> &delta
        ) const noexcept {
            using SourceDuration = typename std::chrono::duration<Rep, Period>;

            if constexpr(std::is_signed_v<Rep>) {
                if(delta < SourceDuration::zero()) {
                    if(_steadyTime < MIN - delta) {
                        return unspecified();
                    }
                    return ExpireTime{_steadyTime + delta};
                }
            }

            return checkedPositiveAdd(delta);
        }

        // TODO: unused and subtraction may overflow
        constexpr Milliseconds operator-(const ExpireTime &other) const {
            return std::chrono::duration_cast<Milliseconds>(_steadyTime - other._steadyTime);
        }

        [[nodiscard]] static constexpr ExpireTime infinite() noexcept {
            return ExpireTime{MAX};
        }

        [[nodiscard]] static constexpr ExpireTime unspecified() noexcept {
            return ExpireTime{MIN};
        }

        [[nodiscard]] static constexpr ExpireTime epoch() noexcept {
<<<<<<< HEAD
            using namespace std::chrono_literals;
            return ExpireTime{MIN + 1ns};
=======
            return ExpireTime{MIN + Clock::duration{1}};
>>>>>>> 3639a8e1
        }

        template<class Rep, class Period>
        [[nodiscard]] static ExpireTime fromNow(std::chrono::duration<Rep, Period> delta) noexcept {
            using TargetDuration = typename std::chrono::duration<Rep, Period>;
            if constexpr(std::is_signed_v<Rep>) {
                if(delta < TargetDuration::zero()) {
                    // negative delta means max time
                    return infinite();
                }
            }

            return ExpireTime::now().checkedPositiveAdd(delta);
        }

        // for converting durations received from cross-plugin API calls
        [[nodiscard]] inline static ExpireTime fromNowMillis(Milliseconds::rep milliseconds
        ) noexcept {
            return fromNow(Milliseconds{milliseconds});
        }

        [[nodiscard]] static ExpireTime now() noexcept {
            return ExpireTime{Clock::now()};
        }

        // TODO: unused and also subtraction may overflow
        template<class Duration = Milliseconds>
        [[nodiscard]] Duration remaining() const {
            return std::chrono::duration_cast<Duration>(_steadyTime - Clock::now());
        }

        [[nodiscard]] friend constexpr bool operator==(
            const ExpireTime &a, const ExpireTime &b
        ) noexcept {
            return a._steadyTime == b._steadyTime;
        }

        [[nodiscard]] friend constexpr bool operator!=(
            const ExpireTime &a, const ExpireTime &b
        ) noexcept {
            return !(a == b);
        }

        [[nodiscard]] friend constexpr bool operator<(
            const ExpireTime &a, const ExpireTime &b
        ) noexcept {
            return a._steadyTime < b._steadyTime;
        }

        [[nodiscard]] friend constexpr bool operator<=(
            const ExpireTime &a, const ExpireTime &b
        ) noexcept {
            return !(b < a);
        }

        [[nodiscard]] friend constexpr bool operator>(
            const ExpireTime &a, const ExpireTime &b
        ) noexcept {
            return b < a;
        }

        [[nodiscard]] friend constexpr bool operator>=(
            const ExpireTime &a, const ExpireTime &b
        ) noexcept {
            return !(a < b);
        }
    };
} // namespace tasks<|MERGE_RESOLUTION|>--- conflicted
+++ resolved
@@ -45,20 +45,12 @@
             return _steadyTime;
         }
 
-<<<<<<< HEAD
         [[nodiscard]] inline uint64_t asMilliseconds() const {
-=======
-        [[nodiscard]] constexpr inline uint64_t asMilliseconds() const {
->>>>>>> 3639a8e1
             return asCount<uint64_t, std::milli>();
         }
 
         template<class Rep = TimePoint::rep, class Period = TimePoint::period>
-<<<<<<< HEAD
         [[nodiscard]] Rep asCount() const {
-=======
-        [[nodiscard]] constexpr Rep asCount() const {
->>>>>>> 3639a8e1
             using TargetDuration = typename std::chrono::duration<Rep, Period>;
             return std::chrono::duration_cast<TargetDuration>(_steadyTime.time_since_epoch())
                 .count();
@@ -101,12 +93,7 @@
         }
 
         [[nodiscard]] static constexpr ExpireTime epoch() noexcept {
-<<<<<<< HEAD
-            using namespace std::chrono_literals;
-            return ExpireTime{MIN + 1ns};
-=======
             return ExpireTime{MIN + Clock::duration{1}};
->>>>>>> 3639a8e1
         }
 
         template<class Rep, class Period>
