--- conflicted
+++ resolved
@@ -6,13 +6,8 @@
 uint32_t ggapiRegisterPlugin(
     uint32_t moduleHandleInt, uint32_t componentNameInt, uint32_t callback) noexcept {
     return ggapi::trapErrorReturn<size_t>([moduleHandleInt, componentNameInt, callback]() {
-<<<<<<< HEAD
-        scope::Context &context = scope::Context::get();
+        auto &context = scope::context();
         // Name of a new plugin component
-=======
-        auto &context = scope::context();
-        // Name of new plugin component
->>>>>>> d4a15246
         auto componentName = context.symbolFromInt(componentNameInt);
         auto parentModule{context.objFromInt<plugins::AbstractPlugin>(moduleHandleInt)};
         auto lifecycleCallback{context.objFromInt<tasks::Callback>(callback)};
