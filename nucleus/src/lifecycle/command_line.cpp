--- conflicted
+++ resolved
@@ -3,16 +3,13 @@
 #include "scope/context_full.hpp"
 #include <algorithm>
 #include <optional>
-<<<<<<< HEAD
 #include <util.hpp>
 
-=======
 #include <stdexcept>
->>>>>>> 4e3af299
 namespace fs = std::filesystem;
 
 const auto LOG = // NOLINT(cert-err58-cpp)
-        logging::Logger::of("com.aws.greengrass.lifecycle.CommandLine");
+    logging::Logger::of("com.aws.greengrass.lifecycle.CommandLine");
 
 namespace lifecycle {
     //
@@ -22,81 +19,55 @@
     // of which is combined into this single helper class to improve maintainability.
     //
 
-<<<<<<< HEAD
-    // NOLINTBEGIN(*-avoid-c-arrays)
-    // NOLINTBEGIN(*-pointer-arithmetic)
-    void CommandLine::parseArgs(int argc, char *argv[]) {
-        std::vector<std::string> args;
-        args.reserve(argc - 1);
-        if (argv[0]) {
-            parseProgramName(argv[0]);
-        } else {
-            throw std::runtime_error("Handle nullptr");
-        }
-        for (int i = 1; i < argc; i++) {
-            args.emplace_back(argv[i]);
-=======
     void CommandLine::parseRawProgramNameAndArgs(util::Span<char *> args) {
         if(args.empty()) {
             throw std::invalid_argument("No program name given");
         }
         if(std::find(args.begin(), args.end(), nullptr) != args.end()) {
             throw std::invalid_argument("Null pointer in arguments");
->>>>>>> 4e3af299
         }
         parseProgramName(args.front());
         parseArgs({std::next(args.begin()), args.end()});
     }
 
     void CommandLine::parseProgramName(std::string_view progName) {
-        if (progName.empty()) {
+        if(progName.empty()) {
             return;
         }
         fs::path progPath{progName};
         progPath = absolute(progPath);
-        if (!exists(progPath)) {
+        if(!exists(progPath)) {
             // assume this is not usable for extracting directory information
             return;
         }
         fs::path root{progPath.parent_path()};
-        if (root.filename().generic_string() == util::NucleusPaths::BIN_PATH_NAME) {
+        if(root.filename().generic_string() == util::NucleusPaths::BIN_PATH_NAME) {
             root = root.parent_path(); // strip the /bin
         }
         _kernel.getPaths()->setRootPath(root, true /* passive */);
     }
 
-<<<<<<< HEAD
-=======
-    std::string CommandLine::nextArg(
-        const std::vector<std::string> &args, std::vector<std::string>::const_iterator &iter) {
-        if(iter == args.end()) {
-            throw std::runtime_error("Expecting argument");
-        }
-        return *iter++;
-    }
-
->>>>>>> 4e3af299
     void CommandLine::parseHome(lifecycle::SysProperties &env) {
         std::optional<std::string> homePath = env.get("HOME");
         std::shared_ptr<util::NucleusPaths> paths = _kernel.getPaths();
-        if (homePath.has_value() && !homePath.value().empty()) {
+        if(homePath.has_value() && !homePath.value().empty()) {
             paths->setHomePath(fs::absolute(fs::path(homePath.value())));
             return;
         }
         homePath = env.get("USERPROFILE");
-        if (homePath.has_value() && !homePath.value().empty()) {
+        if(homePath.has_value() && !homePath.value().empty()) {
             paths->setHomePath(fs::absolute(fs::path(homePath.value())));
             return;
         }
         homePath = env.get("HOMEPATH");
         std::optional<std::string> homeDrive = env.get("HOMEDRIVE");
-        if (homePath.has_value() && homeDrive.has_value()) {
+        if(homePath.has_value() && homeDrive.has_value()) {
             fs::path drive{homeDrive.value()};
             fs::path rel{homePath.value()};
             paths->setHomePath(fs::absolute(drive / rel));
-        } else if (homePath.has_value()) {
+        } else if(homePath.has_value()) {
             paths->setHomePath(fs::absolute(fs::path(homePath.value())));
-        } else if (homeDrive.has_value()) {
+        } else if(homeDrive.has_value()) {
             paths->setHomePath(fs::absolute(fs::path(homeDrive.value())));
         } else {
             paths->setHomePath(fs::absolute("."));
@@ -109,19 +80,19 @@
 
     void CommandLine::parseArgs(const std::vector<std::string> &args) {
 
-        for (auto i = args.begin(); i != args.end(); i++) {
+        for(auto i = args.begin(); i != args.end(); i++) {
             bool handled = false;
-            for (const auto &j: argumentList) {
-                if (j->process(i)) {
+            for(const auto &j : argumentList) {
+                if(j->process(i)) {
                     handled = true;
                     break;
                 }
             }
-            if (!handled) {
+            if(!handled) {
                 LOG.atError()
-                        .event("parse-args-error")
-                        .logAndThrow(errors::CommandLineArgumentError{
-                                std::string("Unrecognized command: ") + *i});
+                    .event("parse-args-error")
+                    .logAndThrow(errors::CommandLineArgumentError{
+                        std::string("Unrecognized command: ") + *i});
             }
         }
 
@@ -129,16 +100,9 @@
         // GG-Java will pull root out of initial config if it exists and root is not defined
         // otherwise it will assume "~/.greengrass"
         // however in GG-Lite, root should always be defined by this line.
-        if (_kernel.getPaths()->rootPath().empty()) {
+        if(_kernel.getPaths()->rootPath().empty()) {
             LOG.atError().event("system-boot-error").logAndThrow(errors::BootError{"No root path"});
         }
     }
 
-    CommandLine::CommandLine(
-            const std::shared_ptr<scope::Context> &context, lifecycle::Kernel &kernel)
-            : _context(context), _kernel(kernel) {
-
-
-    }
-
 } // namespace lifecycle