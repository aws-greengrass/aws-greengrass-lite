#include "kernel.hpp"
#include "command_line.hpp"
#include "config/yaml_helper.hpp"
#include "deployment/device_configuration.hpp"
#include "util/commitable_file.hpp"
#include <filesystem>
#include <iostream>
#include <string>

namespace lifecycle {
    //
    // GG-Interop:
    // GG-Java tightly couples Kernel and KernelLifecycle, this class combines functionality from
    // both. Also some functionality from KernelCommandLine is moved here.
    //

    Kernel::Kernel(data::Global &global) : _global{global} {
        _nucleusPaths = std::make_shared<util::NucleusPaths>();
        data::StringOrdInit::init(global.environment, {SERVICES_TOPIC_KEY});
    }

    //
    // GG-Interop:
    // In GG-Java, there's command-line post-processing in Kernel::parseArgs()
    // That logic is moved here to decouple command line processing and post-processing.
    //
    void Kernel::preLaunch(CommandLine &commandLine) {
        getConfig().publishQueue().start();
        _rootPathWatcher = std::make_shared<RootPathWatcher>(*this);
        _global.environment.configManager.lookup()["system"]("rootpath")
            .dflt(getPaths()->rootPath().generic_string())
            .addWatcher(_rootPathWatcher, config::WhatHappened::changed);

        // TODO: determine deployment stage through KernelAlternatives
        deployment::DeploymentStage stage = deployment::DeploymentStage::DEFAULT;
        std::filesystem::path overrideConfigFile;
        switch(stage) {
        case deployment::DeploymentStage::KERNEL_ACTIVATION:
        case deployment::DeploymentStage::BOOTSTRAP:
            _deploymentStageAtLaunch = stage;
            throw std::runtime_error("TODO: preLaunch() stages");
        case deployment::DeploymentStage::KERNEL_ROLLBACK:
            _deploymentStageAtLaunch = stage;
            throw std::runtime_error("TODO: preLaunch() stages");
        default:
            break;
        }
        if(!overrideConfigFile.empty()) {
            overrideConfigLocation(commandLine, overrideConfigFile);
        }
        initConfigAndTlog(commandLine);
        data::StringOrd handle =
            _global.environment.stringTable.getOrCreateOrd(std::string("certificateFilePath"));
        std::string someString = std::to_string(handle.asInt());
        std::string returnValue = _global.environment.stringTable.getString(handle);
        updateDeviceConfiguration(commandLine);
        initializeNucleusFromRecipe();
        setupProxy();
    }

    //
    // When a deployment in effect, override which config is used, even if it conflicts with
    // a config specified in the command line.
    //
    void Kernel::overrideConfigLocation(
        CommandLine &commandLine, const std::filesystem::path &configFile
    ) {
        if(configFile.empty()) {
            throw std::invalid_argument("Config file expected to be specified");
        }
        if(!commandLine.getProvidedConfigPath().empty()) {
            // TODO: logging, warn user of override
            std::cerr << "Ignoring specified configuration file in favor of override\n";
        }
        commandLine.setProvidedConfigPath(configFile);
    }

    //
    // TLOG has preference over config, unless customer has explicitly chosen to override.
    // The TLOG contains more type-correct information and timestamps. When reading from
    // a config file, timestamps are lost. More so, if reading from YAML, type information is
    // mostly lost.
    //
    void Kernel::initConfigAndTlog(CommandLine &commandLine) {
        std::filesystem::path transactionLogPath =
            _nucleusPaths->configPath() / DEFAULT_CONFIG_TLOG_FILE;
        bool readFromTlog = true;

        if(!commandLine.getProvidedConfigPath().empty()) {
            // Command-line override, use config instead of tlog
            getConfig().read(commandLine.getProvidedConfigPath()); // FIXME:
            readFromTlog = false;
        } else {
            // Note: Bootstrap config is written only if override config not used
            std::filesystem::path bootstrapTlogPath =
                _nucleusPaths->configPath() / DEFAULT_BOOTSTRAP_CONFIG_TLOG_FILE;

            // config.tlog is valid if any incomplete tlog truncation is handled correctly and the
            // tlog content is validated - torn writes also handled here
            bool transactionTlogValid =
                handleIncompleteTlogTruncation(transactionLogPath)
                && config::TlogReader::handleTlogTornWrite(_global.environment, transactionLogPath);

            if(transactionTlogValid) {
                // if config.tlog is valid, use it
                getConfig().read(transactionLogPath);
            } else {
                // if config.tlog is not valid, try to read config from backup tlogs
                readConfigFromBackUpTLog(transactionLogPath, bootstrapTlogPath);
                readFromTlog = false;
            }

            // Alternative configurations
            std::filesystem::path externalConfig =
                _nucleusPaths->configPath() / DEFAULT_CONFIG_YAML_FILE_READ;
            bool externalConfigFromCmd = !commandLine.getProvidedInitialConfigPath().empty();
            if(externalConfigFromCmd) {
                externalConfig = commandLine.getProvidedInitialConfigPath();
            }
            bool externalConfigExists = std::filesystem::exists(externalConfig);
            // If there is no tlog, or the path was provided via commandline, read in that file
            if((externalConfigFromCmd || !transactionTlogValid) && externalConfigExists) {
                getConfig().read(externalConfig);
                readFromTlog = false;
            }

            // If no bootstrap was present, then write one out now that we've loaded our config so
            // that we can fallback to something in future
            if(!std::filesystem::exists(bootstrapTlogPath)) {
                writeEffectiveConfigAsTransactionLog(bootstrapTlogPath);
            }
        }

        // If configuration built up from another source, initialize the transaction log.
        if(!readFromTlog) {
            writeEffectiveConfigAsTransactionLog(transactionLogPath);
        }
        // After each boot create a dump of what the configuration looks like
        writeEffectiveConfig();

        // hook tlog to config so that changes over time are persisted to the tlog
        _tlog = std::make_unique<config::TlogWriter>(
            _global.environment, getConfig().root(), transactionLogPath
        );
        // TODO: per KernelLifecycle.initConfigAndTlog(), configure auto truncate from config
        _tlog->flushImmediately().withAutoTruncate().append().withWatcher();
    }

<<<<<<< HEAD
    void Kernel::updateDeviceConfiguration(CommandLine &commandLine) {
        _deviceConfiguration =
            std::make_unique<deployment::DeviceConfiguration>(_global.environment, *this);
        if(!commandLine.getAwsRegion().empty()) {
            _deviceConfiguration->setAwsRegion(commandLine.getAwsRegion());
        }
        if(!commandLine.getEnvStage().empty()) {
            _deviceConfiguration->getEnvironmentStage().withValue(commandLine.getEnvStage());
        }
        if(!commandLine.getDefaultUser().empty()) {
            // TODO: platform resolver for user
        }
=======
    void Kernel::updateDeviceConfiguration() {
        _deviceConfiguration =
            std::make_unique<deployment::DeviceConfiguration>(_global.environment, *this);
>>>>>>> 5ae18ee1
    }

    void Kernel::initializeNucleusFromRecipe() {
        // _kernelAlts = std::make_unique<KernelAlternatives>(_global.environment, *this);
        // TODO: missing code
    }

    void Kernel::setupProxy() {
        // TODO: missing code
    }

    bool Kernel::handleIncompleteTlogTruncation(const std::filesystem::path &tlogFile) {
        std::filesystem::path oldTlogPath = config::TlogWriter::getOldTlogPath(tlogFile);
        // At the beginning of tlog truncation, the original config.tlog file is moved to
        // config.tlog.old If .old file exists, then the last truncation was incomplete, so we need
        // to undo its effect by moving it back to the original location.
        if(std::filesystem::exists(oldTlogPath)) {
            // Don't need to validate the content of old tlog here, since the existence of old
            // tlog itself signals that the content in config.tlog at the moment is unusable
            // TODO: Log warning
            std::cerr << "Config tlog truncation was interrupted by last nucleus shutdown and "
                         "an old version of config.tlog exists. Undoing the effect of incomplete "
                         "truncation by moving "
                      << oldTlogPath << " back to " << tlogFile << "\n";
            try {
                std::filesystem::rename(oldTlogPath, tlogFile);
            } catch(std::filesystem::filesystem_error &e) {
                // TODO: Log
                std::cerr << "An IO error occurred while moving the old tlog file. "
                             "Will attempt to load from backup configs\n";
                return false;
            }
        }
        // also delete the new file (config.tlog+) as part of undoing the effect of incomplete
        // truncation
        std::filesystem::path newTlogPath = util::CommitableFile::getNewFile(tlogFile);
        try {
            if(std::filesystem::exists(newTlogPath)) {
                std::filesystem::remove(newTlogPath);
            }
        } catch(std::filesystem::filesystem_error &e) {
            // no reason to rethrow as it does not impact this code path
            // TODO: Log - Failed to delete {}
            std::cerr << "Failed to delete " << newTlogPath << "\n";
        }
        return true;
    }

    void Kernel::readConfigFromBackUpTLog(
        const std::filesystem::path &tlogFile, const std::filesystem::path &bootstrapTlogFile
    ) {
        std::vector<std::filesystem::path> paths{
            util::CommitableFile::getBackupFile(tlogFile),
            bootstrapTlogFile,
            util::CommitableFile::getBackupFile(bootstrapTlogFile)};
        for(auto backupPath : paths) {
            if(config::TlogReader::handleTlogTornWrite(_global.environment, backupPath)) {
                // TODO: log
                std::cerr << "Transaction log " << tlogFile
                          << " is invalid, attempting to load from " << backupPath << std::endl;
                getConfig().read(backupPath);
                return;
            }
        }
    }

    void Kernel::writeEffectiveConfigAsTransactionLog(const std::filesystem::path &tlogFile) {
        config::TlogWriter(_global.environment, getConfig().root(), tlogFile).dump();
    }

    void Kernel::writeEffectiveConfig() {
        std::filesystem::path configPath = getPaths()->configPath();
        if(!configPath.empty()) {
            writeEffectiveConfig(configPath / DEFAULT_CONFIG_YAML_FILE_WRITE);
        }
    }

    void Kernel::writeEffectiveConfig(const std::filesystem::path &configFile) {
        util::CommitableFile commitable(configFile);
        config::YamlHelper::write(_global.environment, commitable, getConfig().root());
    }

    void Kernel::launch() {
        if(ggapiGetCurrentTask() == 0) {
            (void) ggapiClaimThread(); // ensure current thread is associated with a thread-task
        }

        switch(_deploymentStageAtLaunch) {
        case deployment::DeploymentStage::DEFAULT:
            launchLifecycle();
            break;
        case deployment::DeploymentStage::BOOTSTRAP:
            launchBootstrap();
            break;
        case deployment::DeploymentStage::KERNEL_ACTIVATION:
        case deployment::DeploymentStage::KERNEL_ROLLBACK:
            launchKernelDeployment();
            break;
        default:
            throw std::runtime_error("Provided deployment stage at launch is not understood");
        }
    }

    void Kernel::launchBootstrap() {
        throw std::runtime_error("TODO: launchBootstrap()");
    }

    void Kernel::launchKernelDeployment() {
        throw std::runtime_error("TODO: launchKernelDeployment()");
    }

    void Kernel::launchLifecycle() {
        //
        // TODO: This is stub/sample code
        //
        _global.loader->discoverPlugins(); // TODO: replace with looking in plugin directory
        std::shared_ptr<data::SharedStruct> configStruct{
            std::make_shared<data::SharedStruct>(_global.environment)}; // TODO, empty for now
        std::shared_ptr<data::ContainerModelBase> rootStruct = getConfig().root();
        configStruct->put("config", data::StructElement({rootStruct}));
        _global.loader->lifecycleBootstrap(configStruct);
        _global.loader->lifecycleDiscover(configStruct);
        _global.loader->lifecycleStart(configStruct);
        _global.loader->lifecycleRun(configStruct);

        (void) ggapiWaitForTaskCompleted(
            ggapiGetCurrentTask(), -1
        ); // essentially blocks forever but allows main thread to do work
        _global.loader->lifecycleTerminate(configStruct);
        getConfig().publishQueue().stop();
    }

    std::shared_ptr<config::Topics> Kernel::findServiceTopic(const std::string_view &serviceName) {
        std::shared_ptr<config::ConfigNode> node =
            getConfig().root()->createInteriorChild(SERVICES_TOPIC_KEY)->getNode(serviceName);
        return std::dynamic_pointer_cast<config::Topics>(node);
    }

    void RootPathWatcher::initialized(
        const std::shared_ptr<config::Topics> &topics,
        data::StringOrd key,
        config::WhatHappened changeType
    ) {
        changed(topics, key, config::WhatHappened::never);
    }

    void RootPathWatcher::changed(
        const std::shared_ptr<config::Topics> &topics,
        data::StringOrd key,
        config::WhatHappened changeType
    ) {
        config::Topic topic = topics->getTopic(key);
        if(!topic.isNull()) {
            _kernel.getPaths()->initPaths(topic.getString());
        }
    }
} // namespace lifecycle<|MERGE_RESOLUTION|>--- conflicted
+++ resolved
@@ -5,7 +5,6 @@
 #include "util/commitable_file.hpp"
 #include <filesystem>
 #include <iostream>
-#include <string>
 
 namespace lifecycle {
     //
@@ -88,7 +87,7 @@
 
         if(!commandLine.getProvidedConfigPath().empty()) {
             // Command-line override, use config instead of tlog
-            getConfig().read(commandLine.getProvidedConfigPath()); // FIXME:
+            getConfig().read(commandLine.getProvidedConfigPath());
             readFromTlog = false;
         } else {
             // Note: Bootstrap config is written only if override config not used
@@ -146,7 +145,6 @@
         _tlog->flushImmediately().withAutoTruncate().append().withWatcher();
     }
 
-<<<<<<< HEAD
     void Kernel::updateDeviceConfiguration(CommandLine &commandLine) {
         _deviceConfiguration =
             std::make_unique<deployment::DeviceConfiguration>(_global.environment, *this);
@@ -159,11 +157,6 @@
         if(!commandLine.getDefaultUser().empty()) {
             // TODO: platform resolver for user
         }
-=======
-    void Kernel::updateDeviceConfiguration() {
-        _deviceConfiguration =
-            std::make_unique<deployment::DeviceConfiguration>(_global.environment, *this);
->>>>>>> 5ae18ee1
     }
 
     void Kernel::initializeNucleusFromRecipe() {
