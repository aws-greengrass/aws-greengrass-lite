cmake_minimum_required(VERSION 3.25)
project(nucleus-core)

set(CMAKE_CXX_STANDARD 17)

add_compile_definitions(EXPORT_API)

if (UNIX)
    add_compile_definitions(USE_DLFCN)
elseif (WIN32)
    add_compile_definitions(USE_WINDLL)
endif ()

set(FETCHCONTENT_QUIET FALSE)

include(FetchContent)

FetchContent_Declare(
        yaml-cpp
        GIT_REPOSITORY https://github.com/jbeder/yaml-cpp.git
        GIT_TAG f7320141120f720aecc4c32be25586e7da9eb978)

FetchContent_Declare(
        rapidjson
        GIT_REPOSITORY https://github.com/Tencent/rapidjson.git
        GIT_TAG f54b0e47a08782a6131cc3d60f94d038fa6e0a51
        GIT_SHALLOW TRUE)

FetchContent_GetProperties(yaml-cpp)
if (NOT yaml-cpp_POPULATED)
    FetchContent_Populate(yaml-cpp)
    add_subdirectory(${yaml-cpp_SOURCE_DIR} ${yaml-cpp_BINARY_DIR} EXCLUDE_FROM_ALL)
endif ()

FetchContent_GetProperties(rapidjson)
if (NOT rapidjson_POPULATED)
    FetchContent_Populate(rapidjson)
endif ()

#
# Build the set of objects used for both static library and shared object library
#
add_library(nucleus-obj OBJECT
        src/api/data.cpp
        src/api/error.cpp
        src/api/main.cpp
        src/api/plugins.cpp
        src/api/pubsub.cpp
        src/api/tasks.cpp
        src/config/config_manager.cpp src/config/config_manager.hpp
        src/config/json_helper.cpp src/config/json_helper.hpp
        src/config/publish_queue.cpp src/config/publish_queue.hpp
        src/config/transaction_log.cpp src/config/transaction_log.hpp
        src/config/watcher.hpp
        src/config/yaml_helper.cpp src/config/yaml_helper.hpp
        src/data/environment.cpp src/data/environment.hpp
        src/data/handle_table.cpp src/data/handle_table.hpp
        src/data/safe_handle.cpp src/data/safe_handle.hpp
        src/data/shared_buffer.cpp src/data/shared_buffer.hpp
        src/data/shared_list.cpp src/data/shared_list.hpp
        src/data/shared_struct.cpp src/data/shared_struct.hpp
        src/data/string_table.cpp src/data/string_table.hpp
        src/data/struct_model.cpp src/data/struct_model.hpp
        src/data/tracked_object.cpp src/data/tracked_object.hpp
        src/deployment/deployment_model.cpp src/deployment/deployment_model.hpp
        src/deployment/device_configuration.cpp src/deployment/device_configuration.hpp
        src/lifecycle/command_line.cpp src/lifecycle/command_line.hpp
        src/lifecycle/kernel.cpp src/lifecycle/kernel.hpp
        src/lifecycle/kernel_alternatives.cpp src/lifecycle/kernel_alternatives.hpp
        src/plugins/plugin_loader.cpp src/plugins/plugin_loader.hpp
        src/pubsub/local_topics.cpp src/pubsub/local_topics.hpp
        src/tasks/expire_time.hpp
        src/tasks/sub_task.hpp
        src/tasks/task.cpp src/tasks/task.hpp
        src/util/commitable_file.cpp src/util/commitable_file.hpp
        src/util/nucleus_paths.cpp src/util/nucleus_paths.hpp
        src/util/permissions.cpp src/util/permissions.hpp
        )
target_link_libraries(nucleus-obj
        PUBLIC gg_plugin_api
        PRIVATE Threads::Threads ${CMAKE_DL_LIBS} yaml-cpp)
target_include_directories(nucleus-obj
        PUBLIC include
        PRIVATE src ${rapidjson_SOURCE_DIR}/include)
set_property(TARGET nucleus-obj PROPERTY POSITION_INDEPENDENT_CODE 1)

#
# Builds the shared-object "nucleus-core"
#
add_library(nucleus-core SHARED $<TARGET_OBJECTS:nucleus-obj>)
target_link_libraries(nucleus-core
        PUBLIC gg_plugin_api
        PRIVATE Threads::Threads ${CMAKE_DL_LIBS} yaml-cpp)
target_include_directories(nucleus-core
        PUBLIC include
        PRIVATE src ${rapidjson_SOURCE_DIR}/include)

#
# Build a static library for use by tests and also for single-binary use-cases
#
add_library(nucleus-lib STATIC $<TARGET_OBJECTS:nucleus-obj>)
target_link_libraries(nucleus-lib
        PUBLIC gg_plugin_api Threads::Threads ${CMAKE_DL_LIBS} yaml-cpp)

add_executable(greengrass-lite stub/main.cpp)
target_link_libraries(greengrass-lite nucleus-core)

#
# Build unit tests
#
add_executable(nucleus-tests
        tests/test_tools.hpp
        tests/test_ggroot.hpp

        tests/api/buffer_tests.cpp
        tests/api/list_tests.cpp
        tests/api/pubsub_tests.cpp
        tests/api/struct_tests.cpp
        tests/data/string_ord_tests.cpp
<<<<<<< HEAD
)
=======
        tests/lifecycle/kernel_tests.cpp
        tests/pubsub/pubsub_tests.cpp
        tests/tasks/task_tests.cpp
        )
>>>>>>> 6be5c6b0
target_link_libraries(nucleus-tests PRIVATE nucleus-lib Catch2::Catch2WithMain)
target_include_directories(nucleus-tests
        PRIVATE src tests ${rapidjson_SOURCE_DIR}/include)
include(CTest)
include(Catch)
catch_discover_tests(nucleus-tests)<|MERGE_RESOLUTION|>--- conflicted
+++ resolved
@@ -117,14 +117,10 @@
         tests/api/pubsub_tests.cpp
         tests/api/struct_tests.cpp
         tests/data/string_ord_tests.cpp
-<<<<<<< HEAD
-)
-=======
         tests/lifecycle/kernel_tests.cpp
         tests/pubsub/pubsub_tests.cpp
         tests/tasks/task_tests.cpp
         )
->>>>>>> 6be5c6b0
 target_link_libraries(nucleus-tests PRIVATE nucleus-lib Catch2::Catch2WithMain)
 target_include_directories(nucleus-tests
         PRIVATE src tests ${rapidjson_SOURCE_DIR}/include)
