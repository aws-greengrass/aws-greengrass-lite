cmake_minimum_required(VERSION 3.25)
project(nucleus-core)

set(CMAKE_CXX_STANDARD 17)

add_compile_definitions(EXPORT_API)

if (UNIX)
    add_compile_definitions(USE_DLFCN)
elseif (WIN32)
    add_compile_definitions(USE_WINDLL)
endif ()

add_compile_definitions(PLATFORM_SHLIB_SUFFIX=${CMAKE_SHARED_MODULE_SUFFIX})

set(FETCHCONTENT_QUIET FALSE)

include(FetchContent)

FetchContent_Declare(
        yaml-cpp
        GIT_REPOSITORY https://github.com/jbeder/yaml-cpp.git
        GIT_TAG f7320141120f720aecc4c32be25586e7da9eb978)

FetchContent_Declare(
        rapidjson
        GIT_REPOSITORY https://github.com/Tencent/rapidjson.git
        GIT_TAG f54b0e47a08782a6131cc3d60f94d038fa6e0a51
        GIT_SHALLOW TRUE)

FetchContent_GetProperties(yaml-cpp)
if (NOT yaml-cpp_POPULATED)
    FetchContent_Populate(yaml-cpp)
    add_subdirectory(${yaml-cpp_SOURCE_DIR} ${yaml-cpp_BINARY_DIR} EXCLUDE_FROM_ALL)
endif ()

FetchContent_GetProperties(rapidjson)
if (NOT rapidjson_POPULATED)
    FetchContent_Populate(rapidjson)
endif ()

#
# Build the set of objects used for both static library and shared object library
#
add_library(nucleus-obj OBJECT
        src/api/data.cpp
        src/api/error.cpp
        src/api/main.cpp
        src/api/plugins.cpp
        src/api/pubsub.cpp
        src/api/tasks.cpp
        src/config/config_manager.cpp src/config/config_manager.hpp
        src/config/json_helper.cpp src/config/json_helper.hpp
        src/config/publish_queue.cpp src/config/publish_queue.hpp
        src/config/transaction_log.cpp src/config/transaction_log.hpp
        src/config/watcher.hpp
        src/config/yaml_helper.cpp src/config/yaml_helper.hpp
        src/data/environment.cpp src/data/environment.hpp
        src/data/handle_table.cpp src/data/handle_table.hpp
        src/data/safe_handle.cpp src/data/safe_handle.hpp
        src/data/shared_buffer.cpp src/data/shared_buffer.hpp
        src/data/shared_list.cpp src/data/shared_list.hpp
        src/data/shared_struct.cpp src/data/shared_struct.hpp
        src/data/string_table.cpp src/data/string_table.hpp
        src/data/struct_model.cpp src/data/struct_model.hpp
        src/data/tracked_object.cpp src/data/tracked_object.hpp
        src/deployment/deployment_model.cpp src/deployment/deployment_model.hpp
        src/deployment/device_configuration.cpp src/deployment/device_configuration.hpp
        src/lifecycle/command_line.cpp src/lifecycle/command_line.hpp
        src/lifecycle/kernel.cpp src/lifecycle/kernel.hpp
        src/lifecycle/kernel_alternatives.cpp src/lifecycle/kernel_alternatives.hpp
        src/plugins/plugin_loader.cpp src/plugins/plugin_loader.hpp
        src/pubsub/local_topics.cpp src/pubsub/local_topics.hpp
        src/tasks/expire_time.hpp
        src/tasks/task.cpp src/tasks/task.hpp
        src/tasks/task_manager.cpp src/tasks/task_manager.hpp
        src/tasks/task_threads.cpp src/tasks/task_threads.hpp
        src/util/commitable_file.cpp src/util/commitable_file.hpp
        src/util/nucleus_paths.cpp src/util/nucleus_paths.hpp
        src/util/permissions.cpp src/util/permissions.hpp
        )
target_link_libraries(nucleus-obj
        PUBLIC gg_plugin_api
        PRIVATE Threads::Threads ${CMAKE_DL_LIBS} yaml-cpp)
target_include_directories(nucleus-obj
        PUBLIC include
        PRIVATE src ${rapidjson_SOURCE_DIR}/include)
set_property(TARGET nucleus-obj PROPERTY POSITION_INDEPENDENT_CODE 1)

#
# Builds the shared-object "nucleus-core"
#
add_library(nucleus-core SHARED $<TARGET_OBJECTS:nucleus-obj>)
target_link_libraries(nucleus-core
        PUBLIC gg_plugin_api
        PRIVATE Threads::Threads ${CMAKE_DL_LIBS} yaml-cpp)
target_include_directories(nucleus-core
        PUBLIC include
        PRIVATE src ${rapidjson_SOURCE_DIR}/include)

#
# Build a static library for use by tests and also for single-binary use-cases
#
add_library(nucleus-lib STATIC $<TARGET_OBJECTS:nucleus-obj>)
target_link_libraries(nucleus-lib
        PUBLIC gg_plugin_api Threads::Threads ${CMAKE_DL_LIBS} yaml-cpp)

add_executable(greengrass-lite stub/main.cpp)
target_link_libraries(greengrass-lite nucleus-core)

#
# Build unit tests
#
add_executable(nucleus-tests
        tests/test_tools.hpp
        tests/test_ggroot.hpp
        tests/api/buffer_tests.cpp
        tests/api/list_tests.cpp
        tests/api/pubsub_tests.cpp
        tests/api/struct_tests.cpp
        tests/data/string_ord_tests.cpp
        tests/lifecycle/kernel_tests.cpp
        tests/pubsub/pubsub_tests.cpp
        tests/tasks/task_tests.cpp
)
target_link_libraries(nucleus-tests PRIVATE nucleus-lib Catch2::Catch2WithMain)
target_include_directories(nucleus-tests
        PRIVATE src tests ${rapidjson_SOURCE_DIR}/include)
include(Catch)
catch_discover_tests(nucleus-tests)

<<<<<<< HEAD

if (CMAKE_BUILD_TYPE STREQUAL Debug)
    if (UNIX)
=======
if (CMAKE_BUILD_TYPE STREQUAL Debug)
    if (UNIX)
        target_compile_options(nucleus-tests PRIVATE --coverage)
        target_link_options(nucleus-tests PUBLIC --coverage)
        add_custom_command(TARGET nucleus-tests PRE_BUILD COMMAND
                find ${CMAKE_BINARY_DIR} -type f -name '*.gcda' -exec rm {} +)
>>>>>>> c4049061
        add_custom_target(coverage
                COMMENT "Running coverage for nucleus-tests"
                COMMAND lcov -d . --zerocounters
                COMMAND lcov -d . --capture -o coverage.info
                COMMAND lcov -r coverage.info '/usr/include/*' -o filtered.info
                COMMAND genhtml -o coverage filtered.info
                COMMAND genhtml -o coverage filtered.info --legend
                COMMAND rm -rf coverage.info filtered.info
                DEPENDS nucleus-tests
                WORKING_DIRECTORY ${CMAKE_BINARY_DIR}
        )
    endif ()
endif ()<|MERGE_RESOLUTION|>--- conflicted
+++ resolved
@@ -78,7 +78,7 @@
         src/util/commitable_file.cpp src/util/commitable_file.hpp
         src/util/nucleus_paths.cpp src/util/nucleus_paths.hpp
         src/util/permissions.cpp src/util/permissions.hpp
-        )
+)
 target_link_libraries(nucleus-obj
         PUBLIC gg_plugin_api
         PRIVATE Threads::Threads ${CMAKE_DL_LIBS} yaml-cpp)
@@ -129,18 +129,12 @@
 include(Catch)
 catch_discover_tests(nucleus-tests)
 
-<<<<<<< HEAD
-
-if (CMAKE_BUILD_TYPE STREQUAL Debug)
-    if (UNIX)
-=======
 if (CMAKE_BUILD_TYPE STREQUAL Debug)
     if (UNIX)
         target_compile_options(nucleus-tests PRIVATE --coverage)
         target_link_options(nucleus-tests PUBLIC --coverage)
         add_custom_command(TARGET nucleus-tests PRE_BUILD COMMAND
                 find ${CMAKE_BINARY_DIR} -type f -name '*.gcda' -exec rm {} +)
->>>>>>> c4049061
         add_custom_target(coverage
                 COMMENT "Running coverage for nucleus-tests"
                 COMMAND lcov -d . --zerocounters
