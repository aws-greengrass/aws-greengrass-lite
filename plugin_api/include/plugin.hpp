#pragma once
#include "cpp_api.hpp"
#include <atomic>
#include <map>

namespace ggapi {
    /**
     * Base class for all plugins
     */
    class Plugin {
    public:
        enum class Events { INITIALIZE, START, STOP, UNKNOWN };
        using EventEnum =
            util::Enum<Events, Events::INITIALIZE, Events::START, Events::STOP, Events::UNKNOWN>;

    private:
        mutable std::shared_mutex _baseMutex; // Unique name to simplify debugging
        ModuleScope _moduleScope{ModuleScope{}};
        Struct _config{};

        void lifecycleDispatch(const EventEnum::ConstType<Events::INITIALIZE> &, Struct data) {
            internalBind(data);
            onInitialize(std::move(data));
        }

        void lifecycleDispatch(const EventEnum::ConstType<Events::START> &, Struct data) {
            onStart(std::move(data));
        }

        void lifecycleDispatch(const EventEnum::ConstType<Events::STOP> &, Struct data) {
            onStop(std::move(data));
        }

        static void lifecycleDispatch(
            const EventEnum::ConstType<Events::UNKNOWN> &, const Struct &) {
            // add a log message here for the unknown event
        }

    protected:
        // Exposed for testing by inheritance

        void internalBind(const Struct &data) {
            auto moduleScope = data.get<ggapi::ModuleScope>(MODULE);
            auto config = data.get<ggapi::Struct>(CONFIG);
            std::unique_lock guard{_baseMutex};
            if(moduleScope) {
                _moduleScope = moduleScope;
            }
            if(config) {
                _config = config;
            }
        }
        // Lifecycle constants
        inline static const Symbol INITIALIZE_SYM{"initialize"};
        inline static const Symbol START_SYM{"start"};
        inline static const Symbol STOP_SYM{"stop"};

    public:
        // Mapping of symbols to enums
        inline static const util::LookupTable EVENT_MAP{
            INITIALIZE_SYM, Events::INITIALIZE, START_SYM, Events::START, STOP_SYM, Events::STOP};

        // Lifecycle parameter constants
        inline static const Symbol CONFIG_ROOT{"configRoot"};
        inline static const Symbol CONFIG{"config"};
        inline static const Symbol SYSTEM{"system"};
        inline static const Symbol NUCLEUS_CONFIG{"nucleus"};
        inline static const Symbol NAME{"name"};
        inline static const Symbol MODULE{"module"};

        Plugin() noexcept = default;
        Plugin(const Plugin &) = delete;
        Plugin(Plugin &&) noexcept = delete;
        Plugin &operator=(const Plugin &) = delete;
        Plugin &operator=(Plugin &&) noexcept = delete;
        // TODO: make this noexcept
        virtual ~Plugin() = default;

        ggapiErrorKind lifecycle(
            ggapiObjHandle, // TODO: Remove
            ggapiSymbol event,
            ggapiObjHandle data) noexcept {
            // No exceptions may cross API boundary
            // Return true if handled.
            return ggapi::catchErrorToKind(
                [this, event, data]() { lifecycle(Symbol{event}, ObjHandle::of<Struct>(data)); });
        }

        /**
         * Retrieve the active module scope associated with plugin
         */
        [[nodiscard]] ModuleScope getModule() const {
            std::shared_lock guard{_baseMutex};
            return _moduleScope;
        }

<<<<<<< HEAD
    protected:
        void lifecycle(Symbol event, Struct data) {
=======
        /**
         * Exposed for testing
         */
        bool lifecycle(Symbol event, Struct data) {
>>>>>>> fd5b0593
            auto mappedEvent = EVENT_MAP.lookup(event).value_or(Events::UNKNOWN);
            EventEnum::visitNoRet(
                mappedEvent, [this, data](auto p) { this->lifecycleDispatch(p, data); });
        }

    protected:
        /**
         * Retrieve config space unique to the given plugin
         */
        [[nodiscard]] Struct getConfig() const {
            std::shared_lock guard{_baseMutex};
            return _config;
        }

        /**
         * For plugins discovered during bootstrap. Return true if handled. Typically a plugin
         * will set the component name during this cycle.
         * TODO: This may change
         */
        // NOLINTNEXTLINE(performance-unnecessary-value-param) Override may modify data
        virtual void onInitialize(Struct data) {
            /* TODO: remove the std::cout in favor of logging */
            std::cout << "Default onInitialize\n";
        }

        /**
         * For plugins, after recipe has been read, but before any other
         * lifecycle stages. Use this cycle for any data binding.
         */
        // NOLINTNEXTLINE(performance-unnecessary-value-param) Override may modify data
        virtual void onStart(Struct data) {
            std::cout << "Default onStart\n";
        }

        /**
         * Plugin has transitioned into an active state. Return true if handled.
         */
        // NOLINTNEXTLINE(performance-unnecessary-value-param) Override may modify data
        virtual void onStop(Struct data) {
            std::cout << "Default onStop\n";
        }
    };
}; // namespace ggapi<|MERGE_RESOLUTION|>--- conflicted
+++ resolved
@@ -94,15 +94,11 @@
             return _moduleScope;
         }
 
-<<<<<<< HEAD
-    protected:
-        void lifecycle(Symbol event, Struct data) {
-=======
+
         /**
          * Exposed for testing
          */
         bool lifecycle(Symbol event, Struct data) {
->>>>>>> fd5b0593
             auto mappedEvent = EVENT_MAP.lookup(event).value_or(Events::UNKNOWN);
             EventEnum::visitNoRet(
                 mappedEvent, [this, data](auto p) { this->lifecycleDispatch(p, data); });
