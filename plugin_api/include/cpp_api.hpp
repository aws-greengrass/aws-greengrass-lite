--- conflicted
+++ resolved
@@ -454,14 +454,13 @@
 
         [[nodiscard]] ModuleScope registerPlugin(Symbol componentName, LifecycleCallback callback);
 
-<<<<<<< HEAD
         // Note: Using this can lead to unpredictable results if the parent plugin is unloaded.
         [[nodiscard]] static ModuleScope registerGlobalPlugin(
             Symbol componentName, const LifecycleCallbackLambda &callback);
 
         [[nodiscard]] static ModuleScope registerGlobalPlugin(
             Symbol componentName, LifecycleCallback callback);
-=======
+
         ModuleScope setActive() {
             return callApiReturnHandle<ModuleScope>(
                 [this]() { return ::ggapiChangeModule(getHandleId()); });
@@ -470,7 +469,6 @@
         [[nodiscard]] static ModuleScope current() {
             return callApiReturnHandle<ModuleScope>([]() { return ::ggapiGetCurrentModule(); });
         }
->>>>>>> d4a15246
     };
 
     /**
