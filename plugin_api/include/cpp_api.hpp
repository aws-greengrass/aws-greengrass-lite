--- conflicted
+++ resolved
@@ -36,17 +36,10 @@
     class Subscription;
     class GgApiError; // error from GG API call
 
-<<<<<<< HEAD
-    using topicCallbackLambda = std::function<Struct(Scope, StringOrd, Struct)>;
-    using lifecycleCallbackLambda = std::function<void(Scope, StringOrd, Struct)>;
-    using topicCallback_t = Struct(*)(Task, StringOrd, Struct);
-    using lifecycleCallback_t = void(*)(ModuleScope, StringOrd, Struct);
-=======
-    typedef std::function<Struct(Scope, Symbol, Struct)> topicCallbackLambda;
-    typedef std::function<void(Scope, Symbol, Struct)> lifecycleCallbackLambda;
-    typedef Struct (*topicCallback_t)(Task, Symbol, Struct);
-    typedef void (*lifecycleCallback_t)(ModuleScope, Symbol, Struct);
->>>>>>> 2220db1f
+    using topicCallbackLambda = std::function<Struct(Scope, Symbol, Struct)>;
+    using lifecycleCallbackLambda = std::function<void(Scope, Symbol, Struct)>;
+    using topicCallback_t = Struct(*)(Task, Symbol, Struct);
+    using lifecycleCallback_t = void(*)(ModuleScope, Symbol, Struct);
     uint32_t topicCallbackProxy(
         uintptr_t callbackContext,
         uint32_t taskHandle,
@@ -572,11 +565,7 @@
         }
 
         template<typename T>
-<<<<<<< HEAD
-        T get(StringOrd ord) const {
-=======
-        T get(Symbol key) {
->>>>>>> 2220db1f
+        T get(Symbol key) const {
             required();
             if constexpr(std::is_same_v<bool, T>) {
                 return callApiReturn<bool>(
