#include <assert.h>
#include <ggl/bump_alloc.h>
#include <ggl/core_bus/client.h>
#include <ggl/error.h>
#include <ggl/json_decode.h>
<<<<<<< HEAD
#include <ggl/json_decode.h>
=======
>>>>>>> 512b7522
#include <ggl/log.h>
#include <ggl/object.h>
#include <stddef.h>
#include <stdint.h>
#include <stdlib.h>

static void test_insert(
    GglBuffer component, GglBuffer test_key, GglBuffer test_value
) {
    GglBuffer server = GGL_STR("/aws/ggl/ggconfigd");

    static uint8_t big_buffer_for_bump[4096];
    GglBumpAlloc the_allocator
        = ggl_bump_alloc_init(GGL_BUF(big_buffer_for_bump));

    GglMap params = GGL_MAP(
        { GGL_STR("component"), GGL_OBJ(component) },
        { GGL_STR("key"), GGL_OBJ(test_key) },
        { GGL_STR("value"), GGL_OBJ(test_value) }
    );
    GglObject result;

    GglError error = ggl_call(
        server, GGL_STR("write"), params, NULL, &the_allocator.alloc, &result
    );

    if (error != GGL_ERR_OK) {
        GGL_LOGE("ggconfig test", "insert failure");
        assert(0);
    }
}

static void test_get(GglBuffer component, GglBuffer test_key) {
    GglBuffer server = GGL_STR("/aws/ggl/ggconfigd");
    static uint8_t big_buffer_for_bump[4096];
    GglBumpAlloc the_allocator
        = ggl_bump_alloc_init(GGL_BUF(big_buffer_for_bump));

    GglMap params = GGL_MAP(
        { GGL_STR("component"), GGL_OBJ(component) },
        { GGL_STR("key"), GGL_OBJ(test_key) },
    );
    GglObject result;

    GglError error = ggl_call(
        server, GGL_STR("read"), params, NULL, &the_allocator.alloc, &result
    );
    if (error != GGL_ERR_OK) {
        GGL_LOGE("test_get", "error %d", error);
    } else {
        if (result.type == GGL_TYPE_BUF) {
            GGL_LOGI(
                "test_get",
                "read %.*s",
                (int) result.buf.len,
                (char *) result.buf.data
            );
        }
    }
}

static GglError subscription_callback(
    void *ctx, unsigned int handle, GglObject data
) {
    (void) ctx;
    (void) data;
    GGL_LOGI(
        "configtest", "Subscription callback called for handle %d.", handle
    );
    if (data.type == GGL_TYPE_BUF) {
        GGL_LOGI(
            "subscription callback",
            "read %.*s",
            (int) data.buf.len,
            (char *) data.buf.data
        );
    } else {
        GGL_LOGE("subscription callback", "expected a buffer");
    }
    return GGL_ERR_OK;
}

static void subscription_close(void *ctx, unsigned int handle) {
    (void) ctx;
    (void) handle;
    GGL_LOGI("subscription close", "called");
}

static void test_subscribe(GglBuffer component, GglBuffer key) {
    GglBuffer server = GGL_STR("/aws/ggl/ggconfigd");

    GglMap params = GGL_MAP(
        { GGL_STR("component"), GGL_OBJ(component) },
        { GGL_STR("key"), GGL_OBJ(key) },
    );
    uint32_t handle;
    GglError error = ggl_subscribe(
        server,
        GGL_STR("subscribe"),
        params,
        subscription_callback,
        subscription_close,
        NULL,
        NULL, // TODO: this must be tested
        &handle
    );
    if (error != GGL_ERR_OK) {
        GGL_LOGE("test_subscribe", "error %d", error);
        // NOLINTNEXTLINE(concurrency-mt-unsafe)
        exit(1);
    } else {
        GGL_LOGI(
            "test_subscribe",
            "Success %.*s : %d",
            (int) key.len,
            (char *) key.data,
            handle
        );
    }
}

/*
test case for test_write_object
component = "component"
keyPath = ["foobar"]
valueToMerge = {
    "foo": {
        "bar": {
            "baz": [
                1,
                2,
                3,
                4
            ],
            "qux": 1
        },
        "quux": "string"
    },
    "corge": true,
    "grault": false
}
<<<<<<< HEAD
timeStamp = "a fake time for now"
=======
timeStamp = 1723142212
>>>>>>> 512b7522
*/
static void test_write_object(void) {
    char json_path_string[] = "[\"foobar\"]";
    char json_value_string[]
        = "{\"foo\":{\"bar\":{\"baz\":[ 1,2,3,4],\"qux\":1},\"quux\""
          ": \"string\" },\"corge\" : true, \"grault\" : false}";
    GglBuffer test_key_path_json = GGL_STR(json_path_string);
    GglBuffer test_value_json = GGL_STR(json_value_string);
    GglObject test_key_path_object;
    GglObject test_value_object;
    static uint8_t big_buffer[4096];
    GGL_LOGI("test_write_object", "test begun");

    GglBumpAlloc the_allocator = ggl_bump_alloc_init(GGL_BUF(big_buffer));
    GglError error = ggl_json_decode_destructive(
        test_key_path_json, &the_allocator.alloc, &test_key_path_object
    );
    GGL_LOGI("test_write_object", "json decode complete %d", error);

<<<<<<< HEAD
    error = ggl_json_decode_destructive(
=======
    ggl_json_decode_destructive(
>>>>>>> 512b7522
        test_value_json, &the_allocator.alloc, &test_value_object
    );

    if (test_key_path_object.type == GGL_TYPE_LIST) {
        GGL_LOGI("test_write_object", "found a list in the json path");
    } else {
        GGL_LOGE("test_write_object", "json path is not a list");
    }

    GglMap params = GGL_MAP(
        { GGL_STR("componentName"), GGL_OBJ(GGL_STR("component")) },
        { GGL_STR("keyPath"), test_key_path_object },
        { GGL_STR("valueToMerge"), test_value_object },
        { GGL_STR("timeStamp"), GGL_OBJ_I64(1723142212) }
    );
    error = ggl_notify(
        GGL_STR("/aws/ggl/ggconfigd"), GGL_STR("write_object"), params
    );
    GGL_LOGI("test_write_object", "test complete %d", error);
}

int main(int argc, char **argv) {
    (void) argc;
    (void) argv;

    test_write_object();
<<<<<<< HEAD
    test_write_object();
=======
>>>>>>> 512b7522
    test_insert(
        GGL_STR("component"), GGL_STR("foo/bar"), GGL_STR("another big value")
    );
    test_subscribe(GGL_STR("component"), GGL_STR("foo/bar"));
    test_insert(GGL_STR("component"), GGL_STR("foo/bar"), GGL_STR("big value"));
    test_insert(
        GGL_STR("component"), GGL_STR("foo/bar"), GGL_STR("the biggest value")
    );
    test_insert(GGL_STR("component"), GGL_STR("bar/foo"), GGL_STR("value2"));
    test_insert(GGL_STR("component"), GGL_STR("foo/baz"), GGL_STR("value"));
    test_insert(GGL_STR("global"), GGL_STR("global"), GGL_STR("value"));

    test_get(GGL_STR("component"), GGL_STR("foo/bar"));

    return 0;
}<|MERGE_RESOLUTION|>--- conflicted
+++ resolved
@@ -3,10 +3,6 @@
 #include <ggl/core_bus/client.h>
 #include <ggl/error.h>
 #include <ggl/json_decode.h>
-<<<<<<< HEAD
-#include <ggl/json_decode.h>
-=======
->>>>>>> 512b7522
 #include <ggl/log.h>
 #include <ggl/object.h>
 #include <stddef.h>
@@ -148,12 +144,9 @@
     "corge": true,
     "grault": false
 }
-<<<<<<< HEAD
-timeStamp = "a fake time for now"
-=======
+
 timeStamp = 1723142212
->>>>>>> 512b7522
-*/
+
 static void test_write_object(void) {
     char json_path_string[] = "[\"foobar\"]";
     char json_value_string[]
@@ -172,11 +165,7 @@
     );
     GGL_LOGI("test_write_object", "json decode complete %d", error);
 
-<<<<<<< HEAD
-    error = ggl_json_decode_destructive(
-=======
     ggl_json_decode_destructive(
->>>>>>> 512b7522
         test_value_json, &the_allocator.alloc, &test_value_object
     );
 
@@ -203,10 +192,6 @@
     (void) argv;
 
     test_write_object();
-<<<<<<< HEAD
-    test_write_object();
-=======
->>>>>>> 512b7522
     test_insert(
         GGL_STR("component"), GGL_STR("foo/bar"), GGL_STR("another big value")
     );
