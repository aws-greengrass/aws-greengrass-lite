// aws-greengrass-lite - AWS IoT Greengrass runtime for constrained devices
// Copyright Amazon.com, Inc. or its affiliates. All Rights Reserved.
// SPDX-License-Identifier: Apache-2.0

#include "ggconfigd.h"
#include <ggl/buffer.h>
#include <ggl/core_bus/server.h>
#include <ggl/error.h>
#include <ggl/json_encode.h>
<<<<<<< HEAD
#include <ggl/json_encode.h>
=======
>>>>>>> 512b7522
#include <ggl/log.h>
#include <ggl/map.h>
#include <ggl/object.h>
#include <ggl/vector.h>
<<<<<<< HEAD
#include <ggl/vector.h>
=======
>>>>>>> 512b7522
#include <string.h>
#include <stdbool.h>
#include <stddef.h>
#include <stdint.h>

#define MAX_KEY_PATH_DEPTH 25

<<<<<<< HEAD
#define MAX_KEY_PATH_DEPTH 25

=======
>>>>>>> 512b7522
typedef struct {
    GglBuffer component;
    GglBuffer key;
    GglBuffer value;
} ConfigMsg;

static void rpc_read(void *ctx, GglMap params, uint32_t handle) {
    (void) ctx;

    ConfigMsg msg = { 0 };

    GglObject *val;

    if (ggl_map_get(params, GGL_STR("component"), &val)
        && (val->type == GGL_TYPE_BUF)) {
        msg.component = val->buf;
    } else {
        GGL_LOGE("rpc-handler", "read received invalid component argument.");
        ggl_return_err(handle, GGL_ERR_INVALID);
        return;
    }

    if (ggl_map_get(params, GGL_STR("key"), &val)
        && (val->type == GGL_TYPE_BUF)) {
        msg.key = val->buf;
    } else {
        GGL_LOGE("rpc-handler", "read received invalid key argument.");
        ggl_return_err(handle, GGL_ERR_INVALID);
        return;
    }

    // do a sqlite read operation
    // component/key
    // append component & key
    GglBuffer value;

    unsigned long length = msg.component.len + msg.key.len + 1;
    static uint8_t component_buffer[GGCONFIGD_MAX_COMPONENT_SIZE];
    GglBuffer component_key;
    component_key.data = component_buffer;
    component_key.len = length;
    memcpy(&component_key.data[0], msg.component.data, msg.component.len);
    component_key.data[msg.component.len] = '/';
    memcpy(
        &component_key.data[msg.component.len + 1], msg.key.data, msg.key.len
    );

    if (ggconfig_get_value_from_key(&component_key, &value) == GGL_ERR_OK) {
        GglObject return_value = { .type = GGL_TYPE_BUF, .buf = value };
        // use the data and then free it
        ggl_respond(handle, return_value);
    } else {
        ggl_return_err(handle, GGL_ERR_FAILURE);
    }
}

static void rpc_write(void *ctx, GglMap params, uint32_t handle) {
    (void) ctx;

    ConfigMsg msg = { 0 };

    GglObject *val;

    if (ggl_map_get(params, GGL_STR("component"), &val)
        && (val->type == GGL_TYPE_BUF)) {
        msg.component = val->buf;
        GGL_LOGI(
            "rpc_write",
            "component %.*s",
            (int) msg.component.len,
            (char *) msg.component.data
        );
    } else {
        GGL_LOGE("rpc-handler", "write received invalid component argument.");
        ggl_return_err(handle, GGL_ERR_INVALID);
        return;
    }

    if (ggl_map_get(params, GGL_STR("key"), &val)
        && (val->type == GGL_TYPE_BUF)) {
        msg.key = val->buf;
        GGL_LOGI(
            "rpc_write", "key %.*s", (int) msg.key.len, (char *) msg.key.data
        );
    } else {
        GGL_LOGE("rpc-handler", "write received invalid key argument.");
        ggl_return_err(handle, GGL_ERR_INVALID);
        return;
    }

    if (ggl_map_get(params, GGL_STR("value"), &val)
        && (val->type == GGL_TYPE_BUF)) {
        msg.value = val->buf;
        GGL_LOGI(
            "rpc_write", "value %.*s", (int) msg.key.len, (char *) msg.key.data
        );
    } else {
        GGL_LOGE("rpc-write", "write received invalid value argument.");
        ggl_return_err(handle, GGL_ERR_INVALID);
        return;
    }

    unsigned long length = msg.component.len + msg.key.len + 1;
    static uint8_t component_buffer[GGCONFIGD_MAX_COMPONENT_SIZE];
    GglBuffer component_key;
    component_key.data = component_buffer;
    component_key.len = length;
    memcpy(&component_key.data[0], msg.component.data, msg.component.len);
    component_key.data[msg.component.len] = '/';
    memcpy(
        &component_key.data[msg.component.len + 1], msg.key.data, msg.key.len
    );

    GglError ret = ggconfig_write_value_at_key(&component_key, &msg.value);

    if (ret != GGL_ERR_OK) {
        ggl_return_err(handle, ret);
        return;
    }
    ggl_respond(handle, GGL_OBJ_NULL());
}

static void sub_close_callback(void *ctx, uint32_t handle) {
    (void) ctx;
    (void) handle;
    GGL_LOGD("sub_close_callback", "closing callback for %d", handle);
}

static void rpc_subscribe(void *ctx, GglMap params, uint32_t handle) {
    (void) ctx;

    ConfigMsg msg = { 0 };
    GglObject *val;
    GGL_LOGI("rpc_subscribe", "subscribing");
    if (ggl_map_get(params, GGL_STR("component"), &val)
        && (val->type == GGL_TYPE_BUF)) {
        msg.component = val->buf;
        GGL_LOGI(
            "rpc_subscribe",
            "component %.*s",
            (int) msg.component.len,
            (char *) msg.component.data
        );
    } else {
        GGL_LOGE(
            "rpc_subscribe", "subscribe received invalid component argument."
        );
        ggl_return_err(handle, GGL_ERR_INVALID);
        return;
    }

    if (ggl_map_get(params, GGL_STR("key"), &val)
        && (val->type == GGL_TYPE_BUF)) {
        msg.key = val->buf;
        GGL_LOGI(
            "rpc_subscribe",
            "key %.*s",
            (int) msg.key.len,
            (char *) msg.key.data
        );
    } else {
        GGL_LOGE("rpc_subscribe", "Received invalid key argument.");
        ggl_return_err(handle, GGL_ERR_INVALID);
        return;
    }
    size_t length = msg.component.len + msg.key.len + 1;
    static uint8_t component_buffer[GGCONFIGD_MAX_COMPONENT_SIZE];
    GglBuffer component_key
        = ggl_buffer_substr(GGL_BUF(component_buffer), 0, length);
    memcpy(&component_key.data[0], msg.component.data, msg.component.len);
    component_key.data[msg.component.len] = '/';
    memcpy(
        &component_key.data[msg.component.len + 1], msg.key.data, msg.key.len
    );

    GglError ret = ggconfig_get_key_notification(&component_key, handle);
    if (ret != GGL_ERR_OK) {
        ggl_return_err(handle, ret);
    }
    ggl_sub_accept(handle, sub_close_callback, NULL);
}

static char *print_key_path(GglList *key_path) {
    static char path_string[64] = { 0 };
    memset(path_string, 0, sizeof(path_string));
    for (size_t x = 0; x < key_path->len; x++) {
        if (x > 0) {
            strncat(path_string, "/ ", 1);
        }
        strncat(
            path_string,
            (char *) key_path->items[x].buf.data,
            key_path->items[x].buf.len
        );
    }
    return path_string;
}

// NOLINTNEXTLINE(misc-no-recursion)
static GglError process_map(
    GglObjVec *key_path, GglMap *the_map, long time_stamp
) {
    GglError error = GGL_ERR_OK;
    for (size_t x = 0; x < the_map->len; x++) {
        GglKV *kv = &the_map->pairs[x];
        ggl_obj_vec_push(key_path, GGL_OBJ(kv->key));
        if (kv->val.type == GGL_TYPE_MAP) {
            error = process_map(key_path, &kv->val.map, time_stamp);
            if (error != GGL_ERR_OK) {
                break;
            }
        } else {
            // write the data to the DB
            // FIXME: Converting key list into a / list but final version will
            // be to send the list
<<<<<<< HEAD
            char *path_string = print_key_path(&key_path->list);
            GglBuffer path_buffer
                = { (uint8_t *) path_string, strnlen(path_string, 500) };
            uint8_t value_string[512] = { 0 };
            GglBuffer value_buffer = { value_string, sizeof(value_string) };
=======
            // FIXME, the strnlen will go away with the above fixme
            char *path_string = print_key_path(&key_path->list);
            GglBuffer path_buffer = { .data = (uint8_t *) path_string,
                                      .len = strnlen(path_string, 64) };
            uint8_t value_string[512] = { 0 };
            GglBuffer value_buffer
                = { .data = value_string, .len = sizeof(value_string) };
>>>>>>> 512b7522
            error = ggl_json_encode(kv->val, &value_buffer);
            if (error != GGL_ERR_OK) {
                break;
            }
            error = ggconfig_write_value_at_key(&path_buffer, &value_buffer);

<<<<<<< HEAD
            GGL_LOGI(
                "fake_write",
                "%s = %.*s %ld",
=======
            GGL_LOGT(
                "rpc_write_object:process_map",
                "writing %s = %.*s %ld",
>>>>>>> 512b7522
                path_string,
                (int) value_buffer.len,
                (char *) value_buffer.data,
                time_stamp
            );
        }
        ggl_obj_vec_pop(key_path, NULL);
    }
    return error;
}

static void rpc_write_object(void *ctx, GglMap params, uint32_t handle) {
    /// Receive the following parameters
    long long time_stamp = 1;
    (void) ctx;

    GglObject *val;
    GglObject object_list_memory[MAX_KEY_PATH_DEPTH] = { 0 };
    GglList object_list = { .items = object_list_memory, .len = 0 };
    GglObjVec key_path
        = { .list = object_list, .capacity = MAX_KEY_PATH_DEPTH };

    if (ggl_map_get(params, GGL_STR("componentName"), &val)
        && (val->type == GGL_TYPE_BUF)) {
        // TODO: adjust the initial path with the component
        ggl_obj_vec_push(&key_path, *val);
<<<<<<< HEAD
        GGL_LOGI(
            "rpc_write_object",
            "component %.*s",
=======
        GGL_LOGT(
            "rpc_write_object",
            "found component %.*s",
>>>>>>> 512b7522
            (int) val->buf.len,
            (char *) val->buf.data
        );
    } else {
        GGL_LOGE(
            "rpc-write_object", "write received invalid component argument."
        );
        ggl_return_err(handle, GGL_ERR_INVALID);
        return;
    }

    if (ggl_map_get(params, GGL_STR("keyPath"), &val)
        && (val->type == GGL_TYPE_LIST)) {
        GglList *list = &val->list;
        for (size_t x = 0; x < list->len; x++) {
            if (ggl_obj_vec_push(&key_path, list->items[x]) != GGL_ERR_OK) {
                GGL_LOGE("rpc_write_object", "Error pushing to the keypath");
<<<<<<< HEAD
=======
                ggl_return_err(handle, GGL_ERR_INVALID);
                return;
>>>>>>> 512b7522
            }
        }
    } else {
        GGL_LOGE(
            "rpc-write_object", "write received invalid keyPath argument."
        );
        ggl_return_err(handle, GGL_ERR_INVALID);
        return;
    }

<<<<<<< HEAD
    if (ggl_map_get(params, GGL_STR("timestamp"), &val)
        && (val->type == GGL_TYPE_I64)) {
        GGL_LOGI("rpc_write_object", "timeStamp %ld", val->i64);
    } else {
        time_stamp = 1; // TODO make a better default
=======
    //! TODO: should timestamp a required field?  Currently defaulting to 1 (1
    //! second after the dawn of time)
    if (ggl_map_get(params, GGL_STR("timeStamp"), &val)
        && (val->type == GGL_TYPE_I64)) {
        GGL_LOGT("rpc_write_object", "timeStamp %ld", val->i64);
        time_stamp = val->i64;
>>>>>>> 512b7522
    }

    if (ggl_map_get(params, GGL_STR("valueToMerge"), &val)
        && (val->type == GGL_TYPE_MAP)) {
<<<<<<< HEAD
        GGL_LOGI("rpc_write_object", "valueToMerge is a Map");
        GglError error = process_map(&key_path, &val->map, time_stamp);
        if(error != GGL_ERR_OK){
            ggl_return_err(handle, error);
        } else {
            ggl_respond(handle,GGL_OBJ_NULL());
        }
=======
        GGL_LOGT("rpc_write_object", "valueToMerge is a Map");
        GglError error = process_map(&key_path, &val->map, time_stamp);
        if (error != GGL_ERR_OK) {
            ggl_return_err(handle, error);
        } else {
            ggl_respond(handle, GGL_OBJ_NULL());
        }

>>>>>>> 512b7522
        return;
    }
    GGL_LOGE("rpc-write_object", "write received invalid value argument.");
    ggl_return_err(handle, GGL_ERR_INVALID);
}

void ggconfigd_start_server(void) {
    GglRpcMethodDesc handlers[]
        = { { GGL_STR("read"), false, rpc_read, NULL },
            { GGL_STR("write"), false, rpc_write, NULL },
            { GGL_STR("subscribe"), true, rpc_subscribe, NULL },
            { GGL_STR("write_object"), false, rpc_write_object, NULL } };
    size_t handlers_len = sizeof(handlers) / sizeof(handlers[0]);

    ggl_listen(GGL_STR("/aws/ggl/ggconfigd"), handlers, handlers_len);
}<|MERGE_RESOLUTION|>--- conflicted
+++ resolved
@@ -7,18 +7,10 @@
 #include <ggl/core_bus/server.h>
 #include <ggl/error.h>
 #include <ggl/json_encode.h>
-<<<<<<< HEAD
-#include <ggl/json_encode.h>
-=======
->>>>>>> 512b7522
 #include <ggl/log.h>
 #include <ggl/map.h>
 #include <ggl/object.h>
 #include <ggl/vector.h>
-<<<<<<< HEAD
-#include <ggl/vector.h>
-=======
->>>>>>> 512b7522
 #include <string.h>
 #include <stdbool.h>
 #include <stddef.h>
@@ -26,11 +18,6 @@
 
 #define MAX_KEY_PATH_DEPTH 25
 
-<<<<<<< HEAD
-#define MAX_KEY_PATH_DEPTH 25
-
-=======
->>>>>>> 512b7522
 typedef struct {
     GglBuffer component;
     GglBuffer key;
@@ -246,13 +233,6 @@
             // write the data to the DB
             // FIXME: Converting key list into a / list but final version will
             // be to send the list
-<<<<<<< HEAD
-            char *path_string = print_key_path(&key_path->list);
-            GglBuffer path_buffer
-                = { (uint8_t *) path_string, strnlen(path_string, 500) };
-            uint8_t value_string[512] = { 0 };
-            GglBuffer value_buffer = { value_string, sizeof(value_string) };
-=======
             // FIXME, the strnlen will go away with the above fixme
             char *path_string = print_key_path(&key_path->list);
             GglBuffer path_buffer = { .data = (uint8_t *) path_string,
@@ -260,22 +240,15 @@
             uint8_t value_string[512] = { 0 };
             GglBuffer value_buffer
                 = { .data = value_string, .len = sizeof(value_string) };
->>>>>>> 512b7522
             error = ggl_json_encode(kv->val, &value_buffer);
             if (error != GGL_ERR_OK) {
                 break;
             }
             error = ggconfig_write_value_at_key(&path_buffer, &value_buffer);
 
-<<<<<<< HEAD
-            GGL_LOGI(
-                "fake_write",
-                "%s = %.*s %ld",
-=======
             GGL_LOGT(
                 "rpc_write_object:process_map",
                 "writing %s = %.*s %ld",
->>>>>>> 512b7522
                 path_string,
                 (int) value_buffer.len,
                 (char *) value_buffer.data,
@@ -302,15 +275,9 @@
         && (val->type == GGL_TYPE_BUF)) {
         // TODO: adjust the initial path with the component
         ggl_obj_vec_push(&key_path, *val);
-<<<<<<< HEAD
-        GGL_LOGI(
-            "rpc_write_object",
-            "component %.*s",
-=======
         GGL_LOGT(
             "rpc_write_object",
             "found component %.*s",
->>>>>>> 512b7522
             (int) val->buf.len,
             (char *) val->buf.data
         );
@@ -328,11 +295,8 @@
         for (size_t x = 0; x < list->len; x++) {
             if (ggl_obj_vec_push(&key_path, list->items[x]) != GGL_ERR_OK) {
                 GGL_LOGE("rpc_write_object", "Error pushing to the keypath");
-<<<<<<< HEAD
-=======
                 ggl_return_err(handle, GGL_ERR_INVALID);
                 return;
->>>>>>> 512b7522
             }
         }
     } else {
@@ -343,42 +307,22 @@
         return;
     }
 
-<<<<<<< HEAD
     if (ggl_map_get(params, GGL_STR("timestamp"), &val)
         && (val->type == GGL_TYPE_I64)) {
         GGL_LOGI("rpc_write_object", "timeStamp %ld", val->i64);
     } else {
         time_stamp = 1; // TODO make a better default
-=======
-    //! TODO: should timestamp a required field?  Currently defaulting to 1 (1
-    //! second after the dawn of time)
-    if (ggl_map_get(params, GGL_STR("timeStamp"), &val)
-        && (val->type == GGL_TYPE_I64)) {
-        GGL_LOGT("rpc_write_object", "timeStamp %ld", val->i64);
-        time_stamp = val->i64;
->>>>>>> 512b7522
     }
 
     if (ggl_map_get(params, GGL_STR("valueToMerge"), &val)
         && (val->type == GGL_TYPE_MAP)) {
-<<<<<<< HEAD
-        GGL_LOGI("rpc_write_object", "valueToMerge is a Map");
+        GGL_LOGT("rpc_write_object", "valueToMerge is a Map");
         GglError error = process_map(&key_path, &val->map, time_stamp);
         if(error != GGL_ERR_OK){
             ggl_return_err(handle, error);
         } else {
             ggl_respond(handle,GGL_OBJ_NULL());
         }
-=======
-        GGL_LOGT("rpc_write_object", "valueToMerge is a Map");
-        GglError error = process_map(&key_path, &val->map, time_stamp);
-        if (error != GGL_ERR_OK) {
-            ggl_return_err(handle, error);
-        } else {
-            ggl_respond(handle, GGL_OBJ_NULL());
-        }
-
->>>>>>> 512b7522
         return;
     }
     GGL_LOGE("rpc-write_object", "write received invalid value argument.");
